--- conflicted
+++ resolved
@@ -1045,13 +1045,8 @@
     actionCreateCmd.Flags().StringSliceVarP(&flags.common.annotation, "annotation", "a", nil, wski18n.T("annotation values in `KEY VALUE` format"))
     actionCreateCmd.Flags().StringVarP(&flags.common.annotFile, "annotation-file", "A", "", wski18n.T("`FILE` containing annotation values in JSON format"))
     actionCreateCmd.Flags().StringSliceVarP(&flags.common.param, "param", "p", nil, wski18n.T("parameter values in `KEY VALUE` format"))
-<<<<<<< HEAD
     actionCreateCmd.Flags().StringVarP(&flags.common.paramFile, "param-file", "P", "", wski18n.T("`FILE` containing parameter values in JSON format, use '-' to read from stdin"))
-    actionCreateCmd.Flags().StringVar(&flags.action.web, "web", "", wski18n.T("treat ACTION as a web action, a raw HTTP web action, or as a standard action; yes | true = web action, raw = raw HTTP web action, no | false = standard action"))
-=======
-    actionCreateCmd.Flags().StringVarP(&flags.common.paramFile, "param-file", "P", "", wski18n.T("`FILE` containing parameter values in JSON format"))
     actionCreateCmd.Flags().StringVar(&flags.action.web, WEB_FLAG, "", wski18n.T("treat ACTION as a web action, a raw HTTP web action, or as a standard action; yes | true = web action, raw = raw HTTP web action, no | false = standard action"))
->>>>>>> 4a197c90
 
     actionUpdateCmd.Flags().BoolVar(&flags.action.native, "native", false, wski18n.T("treat ACTION as native action (zip file provides a compatible executable to run)"))
     actionUpdateCmd.Flags().StringVar(&flags.action.docker, "docker", "", wski18n.T("use provided docker image (a path on DockerHub) to run the action"))
@@ -1065,13 +1060,8 @@
     actionUpdateCmd.Flags().StringSliceVarP(&flags.common.annotation, "annotation", "a", []string{}, wski18n.T("annotation values in `KEY VALUE` format"))
     actionUpdateCmd.Flags().StringVarP(&flags.common.annotFile, "annotation-file", "A", "", wski18n.T("`FILE` containing annotation values in JSON format"))
     actionUpdateCmd.Flags().StringSliceVarP(&flags.common.param, "param", "p", []string{}, wski18n.T("parameter values in `KEY VALUE` format"))
-<<<<<<< HEAD
     actionUpdateCmd.Flags().StringVarP(&flags.common.paramFile, "param-file", "P", "", wski18n.T("`FILE` containing parameter values in JSON format, use '-' to read from stdin"))
-    actionUpdateCmd.Flags().StringVar(&flags.action.web, "web", "", wski18n.T("treat ACTION as a web action, a raw HTTP web action, or as a standard action; yes | true = web action, raw = raw HTTP web action, no | false = standard action"))
-=======
-    actionUpdateCmd.Flags().StringVarP(&flags.common.paramFile, "param-file", "P", "", wski18n.T("`FILE` containing parameter values in JSON format"))
     actionUpdateCmd.Flags().StringVar(&flags.action.web, WEB_FLAG, "", wski18n.T("treat ACTION as a web action, a raw HTTP web action, or as a standard action; yes | true = web action, raw = raw HTTP web action, no | false = standard action"))
->>>>>>> 4a197c90
 
     actionInvokeCmd.Flags().StringSliceVarP(&flags.common.param, "param", "p", []string{}, wski18n.T("parameter values in `KEY VALUE` format"))
     actionInvokeCmd.Flags().StringVarP(&flags.common.paramFile, "param-file", "P", "", wski18n.T("`FILE` containing parameter values in JSON format, use '-' to read from stdin"))
