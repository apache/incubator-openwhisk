/*
 * Copyright 2015-2016 IBM Corporation
 *
 * Licensed under the Apache License, Version 2.0 (the "License");
 * you may not use this file except in compliance with the License.
 * You may obtain a copy of the License at
 *
 * http://www.apache.org/licenses/LICENSE-2.0
 *
 * Unless required by applicable law or agreed to in writing, software
 * distributed under the License is distributed on an "AS IS" BASIS,
 * WITHOUT WARRANTIES OR CONDITIONS OF ANY KIND, either express or implied.
 * See the License for the specific language governing permissions and
 * limitations under the License.
 */

package whisk.core.invoker

import java.time.Clock
import java.time.Instant

import scala.collection.concurrent.TrieMap
import scala.concurrent.ExecutionContext
import scala.concurrent.Future
import scala.util.Failure
import scala.util.Success
import scala.util.Try
import scala.util.matching.Regex.Match

import akka.actor.ActorSystem
import akka.japi.Creator
import spray.json.DefaultJsonProtocol.IntJsonFormat
import spray.json.DefaultJsonProtocol.StringJsonFormat
import spray.json.JsArray
import spray.json.JsNumber
import spray.json.JsObject
import spray.json.JsString
import spray.json.pimpAny
import spray.json.pimpString
import whisk.common.ConsulKV
import whisk.common.ConsulKV.InvokerKeys
import whisk.common.ConsulKVReporter
import whisk.common.Counter
import whisk.common.LoggingMarkers._
import whisk.common.SimpleExec
import whisk.common.TransactionId
import whisk.common.Verbosity
import whisk.core.WhiskConfig
import whisk.core.WhiskConfig.consulServer
import whisk.core.WhiskConfig.dockerRegistry
import whisk.core.WhiskConfig.edgeHost
import whisk.core.WhiskConfig.logsDir
import whisk.core.WhiskConfig.whiskVersion
import whisk.core.connector.{ ActivationMessage => Message }
import whisk.core.container.ContainerPool
import whisk.core.container.WhiskContainer
import whisk.core.dispatcher.DispatchRule
import whisk.core.dispatcher.Dispatcher
import whisk.core.entity.ActivationId
import whisk.core.entity.ActivationLogs
import whisk.core.entity.ActivationResponse
import whisk.core.entity.DocId
import whisk.core.entity.DocInfo
import whisk.core.entity.DocRevision
import whisk.core.entity.EntityName
import whisk.core.entity.Namespace
import whisk.core.entity.SemVer
import whisk.core.entity.Subject
import whisk.core.entity.WhiskAction
import whisk.core.entity.WhiskActivation
import whisk.core.entity.WhiskActivationStore
import whisk.core.entity.WhiskAuth
import whisk.core.entity.WhiskAuthStore
import whisk.core.entity.WhiskEntity
import whisk.core.entity.WhiskEntityStore
import whisk.http.BasicHttpService
import scala.language.postfixOps

/**
 * A kafka message handler that invokes actions as directed by message on topic "/actions/invoke".
 * The message path must contain a fully qualified action name and an optional revision id.
 *
 * @param config the whisk configuration
 * @param instance the invoker instance number
 * @param executionContext an execution context for futures
 * @param runningInContainer if false, invoker is run outside a container -- for testing
 */
class Invoker(
    config: WhiskConfig,
    instance: Int,
    runningInContainer: Boolean = true)(implicit actorSystem: ActorSystem)
    extends DispatchRule("invoker", "/actions/invoke", s"""(.+)/(.+)/(.+),(.+)/(.+)""") {

    implicit private val executionContext: ExecutionContext = actorSystem.dispatcher

    override def setVerbosity(level: Verbosity.Level) = {
        super.setVerbosity(level)
        pool.setVerbosity(level)
        entityStore.setVerbosity(level)
        authStore.setVerbosity(level)
        activationStore.setVerbosity(level)
    }

    /*
     * We track the state of the transaction by wrapping the Message object.
     * Note that var fields cannot be added to Message as it leads to serialization issues and
     * doesn't make sense to mix local mutable state with the value being passed around.
     *
     * See completeTransaction for why complete is needed.
     */
    case class Transaction(msg: Message) {
        var result: Option[Future[DocInfo]] = None
        var initInterval: Option[(Instant, Instant)] = None
        var runInterval: Option[(Instant, Instant)] = None
    }

    /**
     * This is the handler for the kafka message
     *
     * @param msg is the kafka message payload as Json
     * @param matches contains the regex matches
     */
    override def doit(msg: Message, matches: Seq[Match])(implicit transid: TransactionId): Future[DocInfo] = {
        Future {
            // conformance checks can terminate the future if a variance is detected
            require(matches != null && matches.size >= 1, "matches undefined")
            require(matches(0).groupCount >= 3, "wrong number of matches")
            require(matches(0).group(2).nonEmpty, "action namespace undefined") // fully qualified name (namespace:name)
            require(matches(0).group(3).nonEmpty, "action name undefined") // fully qualified name (namespace:name)
            require(msg != null, "message undefined")

            val regex = matches(0)
            val nanespace = Namespace(regex.group(2))
            val name = EntityName(regex.group(3))
            val version = if (regex.groupCount == 4) DocRevision(regex.group(4)) else DocRevision()
            val action = DocId(WhiskEntity.qualifiedName(nanespace, name)).asDocInfo(version)
            action
        } flatMap { fetchFromStoreAndInvoke(_, msg) }
    }

    /**
     * Common point for injection from Kafka or InvokerServer.
     */
    def fetchFromStoreAndInvoke(action: DocInfo, msg: Message)(
        implicit transid: TransactionId): Future[DocInfo] = {
        val tran = Transaction(msg)
        val subject = msg.subject
        val payload = msg.content getOrElse JsObject()
        info(this, s"${action.id} $subject ${msg.activationId}")

        // caching is enabled since actions have revision id and an updated
        // action will not hit in the cache due to change in the revision id;
        // if the doc revision is missing, then bypass cache
<<<<<<< HEAD
        marker(this, INVOKER_FETCH_ACTION_START)
        val actionFuture = WhiskAction.get(entityStore, action, action.rev != DocRevision())
        actionFuture onFailure {
            case t => marker(this, INVOKER_FETCH_ACTION_FAILED, s"failed to fetch action ${action.id}: ${t.getMessage}", "ERROR")
        }

        marker(this, INVOKER_FETCH_AUTH_START)
        // keys are immutable, cache them
        val authFuture = WhiskAuth.get(authStore, subject, true)
        authFuture onFailure {
            case t => marker(this, INVOKER_FETCH_AUTH_FAILED, s"failed to fetch auth key for $subject: ${t.getMessage}", "ERROR")
=======
        info(this, "", INVOKER_FETCH_ACTION_START)
        val actionFuture = WhiskAction.get(entityStore, action, action.rev != DocRevision())
        actionFuture onFailure {
            case t => error(this, s"failed to fetch action ${action.id}: ${t.getMessage}", INVOKER_FETCH_ACTION_FAILED)
        }

        info(this, "", INVOKER_FETCH_AUTH_START)
        // keys are immutable, cache them
        val authFuture = WhiskAuth.get(authStore, subject, true)
        authFuture onFailure {
            case t => error(this, s"failed to fetch auth key for $subject: ${t.getMessage}", INVOKER_FETCH_AUTH_FAILED)
>>>>>>> 3bae224e
        }

        // when records are fetched, invoke action
        val activationDocFuture =
            actionFuture flatMap { theAction =>
                // assume this future is done here
<<<<<<< HEAD
                marker(this, INVOKER_FETCH_ACTION_DONE)
                authFuture flatMap { theAuth =>
                    // assume this future is done here
                    marker(this, INVOKER_FETCH_AUTH_DONE)
=======
                info(this, "", INVOKER_FETCH_ACTION_DONE)
                authFuture flatMap { theAuth =>
                    // assume this future is done here
                    info(this, "", INVOKER_FETCH_AUTH_DONE)
>>>>>>> 3bae224e
                    invokeAction(theAction, theAuth, payload, tran)
                }
            }
        activationDocFuture onComplete {
            case Success(activationDoc) =>
<<<<<<< HEAD
                marker(this, INVOKER_ACTIVATION_END, s"recorded activation '$activationDoc'")
                activationDoc
            case Failure(t) =>
                marker(this, INVOKER_FAILED_ACTIVATION, s"action ${action.id}")
=======
                info(this, s"recorded activation '$activationDoc'", INVOKER_ACTIVATION_END)
                activationDoc
            case Failure(t) =>
                info(this, s"action ${action.id}", INVOKER_FAILED_ACTIVATION)
>>>>>>> 3bae224e
                completeTransactionWithError(action, tran, s"failed to invoke action ${action.id}: ${t.getMessage}")
        }

        activationDocFuture
    }

    /*
     * Create a whisk activation out of the errorMsg and finish the transaction.
     * Failing with an error can involve multiple futures but the effecting call is completeTransaction which is guarded.
     */
    protected def completeTransactionWithError(actionDocInfo: DocInfo, tran: Transaction, errorMsg: String)(
        implicit transid: TransactionId): Unit = {
        error(this, errorMsg)
        val msg = tran.msg
        val name = EntityName(actionDocInfo.id().split(Namespace.PATHSEP)(1))
        val version = SemVer() // TODO: this is wrong, when the semver is passed from controller, fix this
        val payload = msg.content getOrElse JsObject()
        val now = Instant.now(Clock.systemUTC())
        val response = Some(404, JsObject(ActivationResponse.ERROR_FIELD -> errorMsg.toJson).compactPrint)
        val contents = JsArray()
        val activation = makeWhiskActivation(tran, false, msg, name, version, payload, response, contents)
        completeTransaction(tran, activation)
    }

    /*
     * Action that must be taken when an activation completes (with or without error).
     *
     * Invariant: Only one call to here succeeds.  Even though the sync block wrap WhiskActivation.put,
     *            it is only blocking this transaction which is finishing anyway.
     */
    protected def completeTransaction(tran: Transaction, activation: WhiskActivation)(
        implicit transid: TransactionId): Future[DocInfo] = {
        tran.synchronized {
            tran.result match {
                case Some(res) => res
                case None => {
                    activationCounter.next() // this is the global invoker counter
                    incrementUserActivationCounter(tran.msg.subject)
                    // Since there is no active action taken for completion from the invoker, writing activation record is it.
<<<<<<< HEAD
                    marker(this, INVOKER_RECORD_ACTIVATION_START, "recording the activation result to the data store")
                    val result = WhiskActivation.put(activationStore, activation)
                    marker(this, INVOKER_RECORD_ACTIVATION_DONE, "finished recording the activation result")
=======
                    info(this, "recording the activation result to the data store", INVOKER_RECORD_ACTIVATION_START)
                    val result = WhiskActivation.put(activationStore, activation)
                    info(this, "finished recording the activation result", INVOKER_RECORD_ACTIVATION_DONE)
>>>>>>> 3bae224e
                    tran.result = Some(result)
                    result
                }
            }
        }
    }

    protected def invokeAction(action: WhiskAction, auth: WhiskAuth, payload: JsObject, tran: Transaction)(
        implicit transid: TransactionId): Future[DocInfo] = {
        val msg = tran.msg
        pool.getAction(action, auth) match {
            case Some((con, initResultOpt)) => Future {
                val params = con.mergeParams(payload)
                val timeoutMillis = action.limits.timeout.millis
                initResultOpt match {
                    case None => (false, con.run(params, msg.meta, auth.compact, timeoutMillis,
                        action.fullyQualifiedName, msg.activationId.toString)) // cached
                    case Some((start, end, Some((200, _)))) => { // successful init
                        // Try a little slack for json log driver to process
                        Thread.sleep(if (con.isBlackbox) BlackBoxSlack else RegularSlack)
                        tran.initInterval = Some(start, end)
                        (false, con.run(params, msg.meta, auth.compact, timeoutMillis,
                            action.fullyQualifiedName, msg.activationId.toString))
                    }
                    case _ => (true, initResultOpt.get) //  unsuccessful initialization
                }
            } flatMap {
                case (failedInit, (start, end, response)) =>
                    if (!failedInit) tran.runInterval = Some(start, end)
                    val size = waitForLogs(con)
                    val rawContents = con.getDockerLogContent(con.lastLogSize, size, runningInContainer)
                    val contents = processJsonDriverLogContents(con.name, con.lastLogSize, size, rawContents)
                    val activation = makeWhiskActivation(tran, con.isBlackbox, msg, action, payload, response, contents)
                    con.lastLogSize = size
                    // only for whitebox testing - deprecated and going away soon
                    putContainerName(activation.activationId, con.name + "@" + con.containerIP.get)
                    val res = completeTransaction(tran, activation)
                    // We return the container last as that is slow and we want the activation to logically finish fast
                    pool.putBack(con, failedInit)
                    res
            }
            case None => { // this corresponds to the container not even starting - not /init failing
                info(this, s"failed to start or get a container")
                val response = Some(420, "Error starting container")
                val contents = JsArray(JsString("Error starting container"))
                val activation = makeWhiskActivation(tran, false, msg, action, payload, response, contents)
                completeTransaction(tran, activation)
            }
        }
    }

    private val RegularSlack = 100 // millis
    private val BlackBoxSlack = 200 // millis
    private val AdditionalSlack = 200 // millis

    // The nodeJsAction runner inserts this line in the logs at the end
    // of each activation
    private val END_OF_ACTIVATION_MARKER = "XXX_THE_END_OF_A_WHISK_ACTIVATION_XXX"

    /**
     * Waits for log cursor to advance. This will retry up to 'abort' times
     * if the cursor has not yet advanced. This will penalize containers that
     * do not log. It is OK for nodejs containers because the runtime emits
     * the END_OF_ACTIVATION_MARKER automatically and that advances the cursor.
     *
     * Splitting the logs from the response of the activation will reduce this
     * delay.
     */
    private def waitForLogs(con: WhiskContainer, abort: Int = 3)(implicit transid: TransactionId): Long = {
        val size = con.getLogSize(runningInContainer)
        if (size == con.lastLogSize && abort > 0) {
            info(this, s"log cursor has not yet advanced, trying $abort more ${if (abort == 1) "time" else "times"}")
            Thread.sleep(AdditionalSlack)
            waitForLogs(con, abort - 1)
        } else size
    }

    /**
     * Checks if msg hold a normal user-generated log message.
     */
    private def containsNormalLogMessage(msg: JsObject): Boolean = {
        msg.fields.get("log") map {
            case JsString(s) => s.trim != END_OF_ACTIVATION_MARKER
            case _           => false
        } getOrElse false
    }

    /**
     * Checks the output of the docker json-file log driver is not truncated (not flushed).
     * It returns a possibly sanitized version of the output.
     */
    private def processJsonDriverLogContents(name: String, start: Long, end: Long, contents: Array[Byte])(
        implicit transid: TransactionId): JsArray = {
        val logMsgs = new String(contents, "UTF-8")
        info(this, s"!!! $name $start..$end")

        if (logMsgs.nonEmpty) {
            JsArray(logMsgs.split("\n") map { l =>
                Try {
                    // each line should be a JSON object
                    l.parseJson.asJsObject
                }
            } filter {
                case Success(t) =>
                    // drop message if it contains a system marker
                    containsNormalLogMessage(t)
                case Failure(t) =>
                    // drop lines that did not parse to JSON objects
                    // but this is an error since we are using the json log driver (not dependent on user logic)
                    error(this, s"log line skipped/did not parse: $t")
                    false
            } map {
                _.get.getFields("time", "stream", "log") match {
                    case Seq(JsString(t), JsString(s), JsString(l)) => f"$t%-30s $s: ${l.trim}".toJson
                }
            } toVector)
        } else {
            warn(this, s"log message is empty")
            JsArray()
        }
    }

    private def processResponseContent(isBlackbox: Boolean, response: Option[(Int, String)])(
        implicit transid: TransactionId): ActivationResponse = {
        response map { pair =>
            val (code, contents) = pair
            debug(this, s"response: '$contents'")
            val json = Try { contents.parseJson.asJsObject }

            json match {
                case Success(result @ JsObject(fields)) =>
                    // The 'error' field of the object, if it exists.
                    val errorOpt = fields.get(ActivationResponse.ERROR_FIELD)

                    if (code == 200) {
                        errorOpt.map { error =>
                            ActivationResponse.applicationError(error)
                        }.getOrElse {
                            // The happy path.
                            ActivationResponse.success(Some(result))
                        }
                    } else {
                        // Any non-200 code is treated as a container failure. We still need to check whether
                        // there was a useful error message in there.
                        val errorContent = errorOpt.getOrElse {
                            JsString(s"The action invocation failed with the output: ${result.toString}")
                        }
                        ActivationResponse.containerError(errorContent)
                    }

                case Success(notAnObj) =>
                    // This should affect only blackbox containers, since our own containers should already test for that.
                    ActivationResponse.containerError(s"the action 'result' value is not an object: ${notAnObj.toString}")

                case Failure(t) =>
                    if (isBlackbox)
                        warn(this, s"response did not json parse: '$contents' led to $t")
                    else
                        error(this, s"response did not json parse: '$contents' led to $t")
                    ActivationResponse.containerError("the action did not produce a valid JSON response")
            }
        } getOrElse ActivationResponse.whiskError("failed to obtain action invocation response")
    }

    private def incrementUserActivationCounter(user: Subject): Int = {
        val count = userActivationCounter get user() match {
            case Some(counter) => counter.next()
            case None =>
                val counter = new Counter()
                counter.next()
                userActivationCounter(user()) = counter
                counter.cur
        }
        info(this, s"'${user}' has '$count' activations processed")
        count
    }

    def getUserActivationCounts(): Map[String, JsObject] = {
        val subjects = userActivationCounter.keySet toList
        val groups = subjects.groupBy { user => user.substring(0, 1) } // Any sort of partitioning will be ok wrt load balancer
        groups.keySet map { prefix =>
            val key = InvokerKeys.userActivationCount(instance) + "/" + prefix
            val users = groups.getOrElse(prefix, Set())
            val items = users map { u => (u, JsNumber(userActivationCounter.get(u) map { c => c.cur } getOrElse 0)) }
            key -> JsObject(items toMap)
        } toMap
    }

    // -------------------------------------------------------------------------------------------------------------
    private def makeWhiskActivation(transaction: Transaction, isBlackbox: Boolean, msg: Message, action: WhiskAction,
                                    payload: JsObject, response: Option[(Int, String)], log: JsArray)(
                                        implicit transid: TransactionId): WhiskActivation = {
        makeWhiskActivation(transaction, isBlackbox, msg, action.name, action.version, payload, response, log)
    }

    private def makeWhiskActivation(transaction: Transaction, isBlackbox: Boolean, msg: Message, actionName: EntityName,
                                    actionVersion: SemVer, payload: JsObject, response: Option[(Int, String)], log: JsArray)(
                                        implicit transid: TransactionId): WhiskActivation = {
        val interval = (transaction.initInterval, transaction.runInterval) match {
            case (None, Some(run))  => run
            case (Some(init), None) => init
            case (None, None)       => (Instant.now(Clock.systemUTC()), Instant.now(Clock.systemUTC()))
            case (Some(init), Some(run)) =>
                val durMilli = init._2.toEpochMilli() - init._1.toEpochMilli()
                (run._1.minusMillis(durMilli), run._2)
        }
        WhiskActivation(
            namespace = msg.subject.namespace,
            name = actionName,
            version = actionVersion,
            publish = false,
            subject = msg.subject,
            activationId = msg.activationId,
            cause = msg.cause,
            start = interval._1,
            end = interval._2,
            response = processResponseContent(isBlackbox, response),
            logs = ActivationLogs.serdes.read(log))
    }

    private val entityStore = WhiskEntityStore.datastore(config)
    private val authStore = WhiskAuthStore.datastore(config)
    private val activationStore = WhiskActivationStore.datastore(config)
    private val pool = new ContainerPool(config, instance)
    private val activationCounter = new Counter() // global activation counter
    private val userActivationCounter = new TrieMap[String, Counter]

    /**
     * Repeatedly updates the KV store as to the invoker's last check-in.
     */
    private val healthUpdatePeriodMillis = 2000
    private val kvStore = new ConsulKV(config.consulServer)
    private val reporter = new ConsulKVReporter(kvStore, 3000, healthUpdatePeriodMillis,
        InvokerKeys.hostname(instance),
        InvokerKeys.start(instance),
        InvokerKeys.status(instance),
        { () =>
            getUserActivationCounts() ++
                Map(InvokerKeys.activationCount(instance) -> activationCounter.cur.toJson)
        })

    // This will remove leftover action containers
    pool.killStragglers()(TransactionId.invoker)

    // This is used for the getContainer endpoint used in perfContainer testing it is not real state
    private val activationIdMap = new TrieMap[ActivationId, String]
    def putContainerName(activationId: ActivationId, containerName: String) = activationIdMap += (activationId -> containerName)
    def getContainerName(activationId: ActivationId): Option[String] = activationIdMap get activationId
}

object Invoker {
    /**
     * An object which records the environment variables required for this component to run.
     */
    def requiredProperties =
        Map(logsDir -> null, dockerRegistry -> null) ++
            WhiskAuthStore.requiredProperties ++
            WhiskEntityStore.requiredProperties ++
            WhiskActivationStore.requiredProperties ++
            ContainerPool.requiredProperties ++
            edgeHost ++
            consulServer ++
            whiskVersion
}

object InvokerService {
    /**
     * An object which records the environment variables required for this component to run.
     */
    def requiredProperties = Invoker.requiredProperties ++ Dispatcher.requiredProperties

    private class ServiceBuilder(invoker: Invoker)(
        implicit val ec: ExecutionContext)
        extends Creator[InvokerServer] {
        def create = new InvokerServer {
            override val invokerInstance = invoker
            override val executionContext = ec
        }
    }

    def main(args: Array[String]): Unit = {
        // load values for the required properties from the environment
        val config = new WhiskConfig(requiredProperties)

        if (config.isValid) {
            val instance = if (args.length > 0) args(1).toInt else 0
            val dispatcher = new Dispatcher(config, s"invoke${instance}", "invokers")
            implicit val ec = Dispatcher.executionContext

            implicit val actorSystem = ActorSystem(
                name = "invoker-actor-system",
                defaultExecutionContext = Some(ec))

            val invoker = new Invoker(config, instance)

            SimpleExec.setVerbosity(Verbosity.Loud)
            invoker.setVerbosity(Verbosity.Loud)
            dispatcher.setVerbosity(Verbosity.Loud)
            dispatcher.addHandler(invoker, true)
            dispatcher.start()

            val port = config.servicePort.toInt
            BasicHttpService.startService("invoker", "0.0.0.0", port, new ServiceBuilder(invoker))
        }
    }
}<|MERGE_RESOLUTION|>--- conflicted
+++ resolved
@@ -151,19 +151,6 @@
         // caching is enabled since actions have revision id and an updated
         // action will not hit in the cache due to change in the revision id;
         // if the doc revision is missing, then bypass cache
-<<<<<<< HEAD
-        marker(this, INVOKER_FETCH_ACTION_START)
-        val actionFuture = WhiskAction.get(entityStore, action, action.rev != DocRevision())
-        actionFuture onFailure {
-            case t => marker(this, INVOKER_FETCH_ACTION_FAILED, s"failed to fetch action ${action.id}: ${t.getMessage}", "ERROR")
-        }
-
-        marker(this, INVOKER_FETCH_AUTH_START)
-        // keys are immutable, cache them
-        val authFuture = WhiskAuth.get(authStore, subject, true)
-        authFuture onFailure {
-            case t => marker(this, INVOKER_FETCH_AUTH_FAILED, s"failed to fetch auth key for $subject: ${t.getMessage}", "ERROR")
-=======
         info(this, "", INVOKER_FETCH_ACTION_START)
         val actionFuture = WhiskAction.get(entityStore, action, action.rev != DocRevision())
         actionFuture onFailure {
@@ -175,40 +162,25 @@
         val authFuture = WhiskAuth.get(authStore, subject, true)
         authFuture onFailure {
             case t => error(this, s"failed to fetch auth key for $subject: ${t.getMessage}", INVOKER_FETCH_AUTH_FAILED)
->>>>>>> 3bae224e
-        }
-
+
+        }
         // when records are fetched, invoke action
         val activationDocFuture =
             actionFuture flatMap { theAction =>
                 // assume this future is done here
-<<<<<<< HEAD
-                marker(this, INVOKER_FETCH_ACTION_DONE)
-                authFuture flatMap { theAuth =>
-                    // assume this future is done here
-                    marker(this, INVOKER_FETCH_AUTH_DONE)
-=======
                 info(this, "", INVOKER_FETCH_ACTION_DONE)
                 authFuture flatMap { theAuth =>
                     // assume this future is done here
                     info(this, "", INVOKER_FETCH_AUTH_DONE)
->>>>>>> 3bae224e
                     invokeAction(theAction, theAuth, payload, tran)
                 }
             }
         activationDocFuture onComplete {
             case Success(activationDoc) =>
-<<<<<<< HEAD
-                marker(this, INVOKER_ACTIVATION_END, s"recorded activation '$activationDoc'")
-                activationDoc
-            case Failure(t) =>
-                marker(this, INVOKER_FAILED_ACTIVATION, s"action ${action.id}")
-=======
                 info(this, s"recorded activation '$activationDoc'", INVOKER_ACTIVATION_END)
                 activationDoc
             case Failure(t) =>
                 info(this, s"action ${action.id}", INVOKER_FAILED_ACTIVATION)
->>>>>>> 3bae224e
                 completeTransactionWithError(action, tran, s"failed to invoke action ${action.id}: ${t.getMessage}")
         }
 
@@ -248,15 +220,9 @@
                     activationCounter.next() // this is the global invoker counter
                     incrementUserActivationCounter(tran.msg.subject)
                     // Since there is no active action taken for completion from the invoker, writing activation record is it.
-<<<<<<< HEAD
-                    marker(this, INVOKER_RECORD_ACTIVATION_START, "recording the activation result to the data store")
-                    val result = WhiskActivation.put(activationStore, activation)
-                    marker(this, INVOKER_RECORD_ACTIVATION_DONE, "finished recording the activation result")
-=======
                     info(this, "recording the activation result to the data store", INVOKER_RECORD_ACTIVATION_START)
                     val result = WhiskActivation.put(activationStore, activation)
                     info(this, "finished recording the activation result", INVOKER_RECORD_ACTIVATION_DONE)
->>>>>>> 3bae224e
                     tran.result = Some(result)
                     result
                 }
