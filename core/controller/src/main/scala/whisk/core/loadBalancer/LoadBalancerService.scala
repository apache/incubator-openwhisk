--- conflicted
+++ resolved
@@ -45,20 +45,12 @@
 import whisk.common.TransactionId
 import whisk.core.WhiskConfig
 import whisk.core.WhiskConfig._
-<<<<<<< HEAD
-import whisk.core.connector.{ ActivationMessage, CompletionMessage   }
-=======
 import whisk.core.connector.{ActivationMessage, CompletionMessage}
->>>>>>> 5f84bb9d
 import whisk.core.connector.MessageFeed
 import whisk.core.connector.MessageProducer
 import whisk.core.connector.MessagingProvider
 import whisk.core.database.NoDocumentException
 import whisk.core.entity.{ActivationId, WhiskActivation}
-<<<<<<< HEAD
-=======
-import whisk.core.entity.EntityName
->>>>>>> 5f84bb9d
 import whisk.core.entity.ExecutableWhiskAction
 import whisk.core.entity.InstanceId
 import whisk.core.entity.UUID
@@ -73,30 +65,7 @@
 
 trait LoadBalancer {
 
-<<<<<<< HEAD
-    val activeAckTimeoutGrace = 1.minute
-
-    /**
-     * Publishes activation message on internal bus for an invoker to pick up.
-     *
-     * @param action the action to invoke
-     * @param msg the activation message to publish on an invoker topic
-     * @param transid the transaction id for the request
-     * @return result a nested Future the outer indicating completion of publishing and
-     *         the inner the completion of the action (i.e., the result)
-     *         if it is ready before timeout (Right) otherwise the activation id (Left).
-     *         The future is guaranteed to complete within the declared action time limit
-     *         plus a grace period (see activeAckTimeoutGrace).
-     */
-    def publish(action: ExecutableWhiskAction, msg: ActivationMessage)(implicit transid: TransactionId): Future[Future[Either[ActivationId, WhiskActivation]]]
-=======
   val activeAckTimeoutGrace = 1.minute
-
-  /** Gets the number of in-flight activations for a specific user. */
-  def activeActivationsFor(namspace: UUID): Int
-
-  /** Gets the number of in-flight activations in the system. */
-  def totalActiveActivations: Int
 
   /**
    * Publishes activation message on internal bus for an invoker to pick up.
@@ -112,56 +81,29 @@
    */
   def publish(action: ExecutableWhiskAction, msg: ActivationMessage)(
     implicit transid: TransactionId): Future[Future[Either[ActivationId, WhiskActivation]]]
->>>>>>> 5f84bb9d
-
-    /**
-     * Return a message indicating the health of the containers and/or container pool in general
-     * @return a Future[String] representing the heal response that will be sent to the client
-     */
-    def healthStatus: Future[JsObject]
-
-    def check(user: Identity)(implicit tid: TransactionId): Option[RejectRequest]
+
+  /**
+   * Return a message indicating the health of the containers and/or container pool in general
+   * @return a Future[String] representing the heal response that will be sent to the client
+   */
+  def healthStatus: Future[JsObject]
+
+  def check(user: Identity)(implicit tid: TransactionId): Option[RejectRequest]
 
 }
 
 object LoadBalancerServiceProvider extends LoadBalancerProvider {
-    override def getLoadBalancers(config: WhiskConfig, instance: InstanceId)
-            (implicit logging: Logging, actorSystem: ActorSystem) = List(new LoadBalancerService(config, instance))
+  override def getLoadBalancers(config: WhiskConfig, instance: InstanceId)(implicit logging: Logging,
+                                                                           actorSystem: ActorSystem) =
+    List(new LoadBalancerService(config, instance))
 }
 
-<<<<<<< HEAD
-class LoadBalancerService(
-    config: WhiskConfig,
-    instance: InstanceId)(
-        implicit val actorSystem: ActorSystem,
-        logging: Logging)
+class LoadBalancerService(config: WhiskConfig, instance: InstanceId)(implicit val actorSystem: ActorSystem,
+                                                                     logging: Logging)
     extends LoadBalancer {
 
-    /** Used to manage an action for testing invoker health */
-    val entityStore =  WhiskEntityStore.datastore(config)
-
-    /** The execution context for futures */
-    implicit val executionContext: ExecutionContext = actorSystem.dispatcher
-
-    /** How many invokers are dedicated to blackbox images.  We range bound to something sensical regardless of configuration. */
-    private val blackboxFraction: Double = Math.max(0.0, Math.min(1.0, config.controllerBlackboxFraction))
-    logging.info(this, s"blackboxFraction = $blackboxFraction")
-
-    private val loadBalancerData = new LoadBalancerData()
-
-    private def activeActivationsFor(namespace: UUID) = loadBalancerData.activationCountOn(namespace)
-
-    private def totalActiveActivations = loadBalancerData.totalActivationCount
-
-    /** limits */
-    val defaultConcurrencyLimit = config.actionInvokeConcurrentLimit.toInt
-    val systemOverloadLimit = config.actionInvokeSystemOverloadLimit.toInt
-    logging.info(this, s"concurrencyLimit = $defaultConcurrencyLimit, systemOverloadLimit = $systemOverloadLimit")
-=======
-class LoadBalancerService(config: WhiskConfig, instance: InstanceId, entityStore: EntityStore)(
-  implicit val actorSystem: ActorSystem,
-  logging: Logging)
-    extends LoadBalancer {
+  /** Used to manage an action for testing invoker health */
+  val entityStore = WhiskEntityStore.datastore(config)
 
   /** The execution context for futures */
   implicit val executionContext: ExecutionContext = actorSystem.dispatcher
@@ -171,11 +113,13 @@
   logging.info(this, s"blackboxFraction = $blackboxFraction")(TransactionId.loadbalancer)
 
   private val loadBalancerData = new LoadBalancerData()
->>>>>>> 5f84bb9d
-
-  override def activeActivationsFor(namespace: UUID) = loadBalancerData.activationCountOn(namespace)
-
-  override def totalActiveActivations = loadBalancerData.totalActivationCount
+
+  private def activeActivationsFor(namespace: UUID) = loadBalancerData.activationCountOn(namespace)
+
+  private def totalActiveActivations = loadBalancerData.totalActivationCount /** limits */
+  val defaultConcurrencyLimit = config.actionInvokeConcurrentLimit.toInt
+  val systemOverloadLimit = config.actionInvokeSystemOverloadLimit.toInt
+  logging.info(this, s"concurrencyLimit = $defaultConcurrencyLimit, systemOverloadLimit = $systemOverloadLimit")
 
   override def publish(action: ExecutableWhiskAction, msg: ActivationMessage)(
     implicit transid: TransactionId): Future[Future[Either[ActivationId, WhiskActivation]]] = {
@@ -382,44 +326,40 @@
     }
   }
 
-<<<<<<< HEAD
-    /** Generates a hash based on the string representation of namespace and action */
-    private def generateHash(namespace: EntityName, action: ExecutableWhiskAction): Int = {
-        (namespace.asString.hashCode() ^ action.fullyQualifiedName(false).asString.hashCode()).abs
-    }
-
-    /** Returns a Map of invoker instance -> invoker state */
-    override def healthStatus(): Future[JsObject] = allInvokers.map(_.map {
-            case (instance, state) => s"invoker${instance.toInt}" -> state.asString
-        }.toMap.toJson.asJsObject)
-
-    override def check(user: Identity)(implicit tid: TransactionId) = {
-        if (isSystemOverloaded()) {
-            Some(RejectRequest(TooManyRequests, systemOverloaded))
-        } else if (isUserOverloaded(user)) {
-            Some(RejectRequest(TooManyRequests, tooManyConcurrentRequests))
-        } else {
-            None
-        }
-    }
-
-    private def isUserOverloaded(user: Identity)(implicit tid: TransactionId): Boolean = {
-        val concurrentActivations = activeActivationsFor(user.uuid)
-        val concurrencyLimit = user.limits.concurrentInvocations.getOrElse(defaultConcurrencyLimit)
-        logging.info(this, s"namespace = ${user.uuid.asString}, concurrent activations = $concurrentActivations, below limit = $concurrencyLimit")
-        concurrentActivations > concurrencyLimit
-    }
-    private def isSystemOverloaded()(implicit tid: TransactionId) = {
-        val concurrentActivations = totalActiveActivations
-        logging.info(this, s"concurrent activations in system = $concurrentActivations, below limit = $systemOverloadLimit")
-        concurrentActivations > systemOverloadLimit
-    }
-=======
   /** Generates a hash based on the string representation of namespace and action */
   private def generateHash(namespace: EntityName, action: ExecutableWhiskAction): Int = {
     (namespace.asString.hashCode() ^ action.fullyQualifiedName(false).asString.hashCode()).abs
   }
->>>>>>> 5f84bb9d
+
+  /** Returns a Map of invoker instance -> invoker state */
+  override def healthStatus(): Future[JsObject] =
+    allInvokers.map(_.map {
+      case (instance, state) => s"invoker${instance.toInt}" -> state.asString
+    }.toMap.toJson.asJsObject)
+
+  override def check(user: Identity)(implicit tid: TransactionId) = {
+    if (isSystemOverloaded()) {
+      Some(RejectRequest(TooManyRequests, systemOverloaded))
+    } else if (isUserOverloaded(user)) {
+      Some(RejectRequest(TooManyRequests, tooManyConcurrentRequests))
+    } else {
+      None
+    }
+  }
+
+  private def isUserOverloaded(user: Identity)(implicit tid: TransactionId): Boolean = {
+    val concurrentActivations = activeActivationsFor(user.uuid)
+    val concurrencyLimit = user.limits.concurrentInvocations.getOrElse(defaultConcurrencyLimit)
+    logging.info(
+      this,
+      s"namespace = ${user.uuid.asString}, concurrent activations = $concurrentActivations, below limit = $concurrencyLimit")
+    concurrentActivations > concurrencyLimit
+  }
+  private def isSystemOverloaded()(implicit tid: TransactionId) = {
+    val concurrentActivations = totalActiveActivations
+    logging.info(this, s"concurrent activations in system = $concurrentActivations, below limit = $systemOverloadLimit")
+    concurrentActivations > systemOverloadLimit
+  }
 }
 
 object LoadBalancerService {
