/*
 * Licensed to the Apache Software Foundation (ASF) under one or more
 * contributor license agreements.  See the NOTICE file distributed with
 * this work for additional information regarding copyright ownership.
 * The ASF licenses this file to You under the Apache License, Version 2.0
 * (the "License"); you may not use this file except in compliance with
 * the License.  You may obtain a copy of the License at
 *
 *     http://www.apache.org/licenses/LICENSE-2.0
 *
 * Unless required by applicable law or agreed to in writing, software
 * distributed under the License is distributed on an "AS IS" BASIS,
 * WITHOUT WARRANTIES OR CONDITIONS OF ANY KIND, either express or implied.
 * See the License for the specific language governing permissions and
 * limitations under the License.
 */

package whisk.core.loadBalancer

import java.nio.charset.StandardCharsets
import java.util.concurrent.ThreadLocalRandom
import java.util.concurrent.atomic.LongAdder

import akka.actor.{Actor, ActorSystem, Cancellable, Props}
import akka.cluster.ClusterEvent._
import akka.cluster.{Cluster, Member, MemberStatus}
import akka.event.Logging.InfoLevel
import akka.management.AkkaManagement
import akka.management.cluster.bootstrap.ClusterBootstrap
import akka.stream.ActorMaterializer
import org.apache.kafka.clients.producer.RecordMetadata
import pureconfig._
import whisk.common.LoggingMarkers._
import whisk.common._
import whisk.core.WhiskConfig._
import whisk.core.connector._
import whisk.core.entity._
import whisk.core.{ConfigKeys, WhiskConfig}
import whisk.spi.SpiLoader

import scala.annotation.tailrec
import scala.collection.concurrent.TrieMap
import scala.concurrent.duration._
import scala.concurrent.{ExecutionContext, Future, Promise}
import scala.util.{Failure, Success}

/**
 * A loadbalancer that uses "horizontal" sharding to not collide with fellow loadbalancers.
 *
 * Horizontal sharding means, that each invoker's capacity is evenly divided between the loadbalancers. If an invoker
 * has at most 16 slots available, those will be divided to 8 slots for each loadbalancer (if there are 2).
 */
class ShardingContainerPoolBalancer(config: WhiskConfig, controllerInstance: InstanceId)(
  implicit val actorSystem: ActorSystem,
  logging: Logging,
  materializer: ActorMaterializer)
    extends LoadBalancer {

  private implicit val executionContext: ExecutionContext = actorSystem.dispatcher

  /** Build a cluster of all loadbalancers */
  private val cluster: Option[Cluster] = if (loadConfigOrThrow[ClusterConfig](ConfigKeys.cluster).useClusterBootstrap) {
    AkkaManagement(actorSystem).start()
    ClusterBootstrap(actorSystem).start()
    Some(Cluster(actorSystem))
  } else if (loadConfigOrThrow[Seq[String]]("akka.cluster.seed-nodes").nonEmpty) {
    Some(Cluster(actorSystem))
  } else {
    None
  }

  /** State related to invocations and throttling */
  private val activations = TrieMap[ActivationId, ActivationEntry]()
  private val activationsPerNamespace = TrieMap[UUID, LongAdder]()
  private val totalActivations = new LongAdder()

  var localOverflowActivationCount: Int = 0
  val overflowState = new AtomicBoolean(false)

  /** State needed for scheduling. */
  private val schedulingState = ShardingContainerPoolBalancerState()()

  actorSystem.scheduler.schedule(0.seconds, 10.seconds) {
    MetricEmitter.emitHistogramMetric(LOADBALANCER_ACTIVATIONS_INFLIGHT(controllerInstance), totalActivations.longValue)
  }

  /**
   * Monitors invoker supervision and the cluster to update the state sequentially
   *
   * All state updates should go through this actor to guarantee, that `updateState` and `updateCluster` are called
   * mutually exclusive and not concurrently.
   */
  private val monitor = actorSystem.actorOf(Props(new Actor {
    override def preStart(): Unit = {
      cluster.foreach(_.subscribe(self, classOf[MemberEvent], classOf[ReachabilityEvent]))
    }

    // all members of the cluster that are available
    var availableMembers = Set.empty[Member]

    override def receive: Receive = {
      case CurrentInvokerPoolState(newState) =>
        schedulingState.updateInvokers(newState)

      // State of the cluster as it is right now
      case CurrentClusterState(members, _, _, _, _) =>
        availableMembers = members.filter(_.status == MemberStatus.Up)
        schedulingState.updateCluster(availableMembers.size)

      // General lifecycle events and events concerning the reachability of members. Split-brain is not a huge concern
      // in this case as only the invoker-threshold is adjusted according to the perceived cluster-size.
      // Taking the unreachable member out of the cluster from that point-of-view results in a better experience
      // even under split-brain-conditions, as that (in the worst-case) results in premature overloading of invokers vs.
      // going into overflow mode prematurely.
      case event: ClusterDomainEvent =>
        availableMembers = event match {
          case MemberUp(member)          => availableMembers + member
          case ReachableMember(member)   => availableMembers + member
          case MemberRemoved(member, _)  => availableMembers - member
          case UnreachableMember(member) => availableMembers - member
          case _                         => availableMembers
        }

        schedulingState.updateCluster(availableMembers.size)
    }
  }))

  /** Loadbalancer interface methods */
  override def invokerHealth(): Future[IndexedSeq[InvokerHealth]] = Future.successful(schedulingState.invokers)
  override def activeActivationsFor(namespace: UUID): Future[Int] =
    Future.successful(activationsPerNamespace.get(namespace).map(_.intValue()).getOrElse(0))
  override def totalActiveActivations: Future[Int] = Future.successful(totalActivations.intValue())
  override def clusterSize: Int = schedulingState.clusterSize

  /** 1. Publish a message to the loadbalancer */
  override def publish(action: ExecutableWhiskActionMetaData, msg: ActivationMessage)(
    implicit transid: TransactionId): Future[Future[Either[ActivationId, WhiskActivation]]] = {

    val hash = ShardingContainerPoolBalancer.generateHash(msg.user.namespace, action.fullyQualifiedName(false))
    if (!overflowState.get()) {
      Future{
        sendToInvokerOrOverflow(msg, action, hash, action.exec.pull)
      }
    } else {
      Future{
        sendActivationToOverflow(
          messageProducer,
          OverflowMessage(transid, msg, action, hash, action.exec.pull, controllerInstance))
          .flatMap { _ =>
            val entry = setupActivation(msg, action, None, true)
            entry.promise.future
          }
      }
    }
/*///////////////////////////////////////////
    val (invokersToUse, stepSizes) =
      if (!action.exec.pull) (schedulingState.managedInvokers, schedulingState.managedStepSizes)
      else (schedulingState.blackboxInvokers, schedulingState.blackboxStepSizes)
    val chosen = if (invokersToUse.nonEmpty) {
      val hash = ShardingContainerPoolBalancer.generateHash(msg.user.namespace, action.fullyQualifiedName(false))
      val homeInvoker = hash % invokersToUse.size
      val stepSize = stepSizes(hash % stepSizes.size)
      ShardingContainerPoolBalancer.schedule(invokersToUse, schedulingState.invokerSlots, homeInvoker, stepSize)
    } else {
      None
    }
    chosen
      .map { invoker =>
        val entry = setupActivation(msg, action, invoker)
        sendActivationToInvoker(messageProducer, msg, invoker).map { _ =>
          entry.promise.future
        }
      }
      .getOrElse(Future.failed(LoadBalancerException("No invokers available")))
/////////////////////////////////////////////// */
  }

     /** Determine which invoker this activation should go to. Due to dynamic conditions, it may return no invoker. */
  private def chooseInvoker(hash: Int, pull: Boolean, ov: Boolean): Option[InstanceId] = {
    
    val (invokersToUse, stepSizes) =
      if (!action.exec.pull) (schedulingState.managedInvokers, schedulingState.managedStepSizes)
      else (schedulingState.blackboxInvokers, schedulingState.blackboxStepSizes)

    val chosen = if (invokersToUse.nonEmpty) {
      //val hash = ShardingContainerPoolBalancer.generateHash(msg.user.namespace, action.fullyQualifiedName(false))
      val homeInvoker = hash % invokersToUse.size
      val stepSize = stepSizes(hash % stepSizes.size)
      ShardingContainerPoolBalancer.schedule(invokersToUse, schedulingState.invokerSlots, homeInvoker, stepSize, overflow = ov)
    } else {
      None
    }
  }

  private def sendToInvokerOrOverflow(msg: ActivationMessage, action: ExecutableWhiskActionMetaData, hash: Int, pull: Boolean)(
    implicit transid: TransactionId): Future[Either[ActivationId, WhiskActivation]] = {
    val invMatched = chooseInvoker(hash, pull, false)
    val entry = setupActivation(msg, action, invMatched)

    invMatched match {
      case Some(invoker) =>
        sendActivationToInvoker(messageProducer, msg, invoker).flatMap { _ =>
          entry.promise.future
        }
      case None =>
        if (overflowState.compareAndSet(false, true)) {
          logging.info(this, "entering overflow state; no invokers have capacity")
        }

        sendActivationToOverflow(
          messageProducer,
          OverflowMessage(transid, msg, action, hash, pull, controllerInstance)).flatMap {
          _ =>
            entry.promise.future
        }
    }
  }

  private def sendActivationToOverflow(producer: MessageProducer, msg: OverflowMessage): Future[RecordMetadata] = {
    implicit val transid = msg.transid

    val topic = "overflow"
    val start = transid.started(
      this,
      LoggingMarkers.CONTROLLER_KAFKA,
      s"posting overflow topic '$topic' with activation id '${msg.msg.activationId}'")

    producer.send(topic, msg).andThen {
      case Success(status) =>
        localOverflowActivationCount += 1
        transid.finished(this, start, s"posted to ${status.topic()}[${status.partition()}][${status.offset()}]")
      case Failure(e) => transid.failed(this, start, s"error on posting to topic $topic")
    }
  }

  /** 2. Update local state with the to be executed activation */
  private def setupActivation(msg: ActivationMessage,
                              action: ExecutableWhiskActionMetaData,
                              instance: InstanceId,
                              isOverflow: Boolean = false): ActivationEntry = {
//////////////////////////////////////
    totalActivations.increment()
    if (!isOverflow) {
      activationsPerNamespace.getOrElseUpdate(msg.user.uuid, new LongAdder()).increment()
    }
////////////////////////////////////////
    val timeout = action.limits.timeout.duration.max(TimeLimit.STD_DURATION) + 1.minute
    // Install a timeout handler for the catastrophic case where an active ack is not received at all
    // (because say an invoker is down completely, or the connection to the message bus is disrupted) or when
    // the active ack is significantly delayed (possibly dues to long queues but the subject should not be penalized);
    // in this case, if the activation handler is still registered, remove it and update the books.
    activations.getOrElseUpdate(
      msg.activationId, {
        val timeoutHandler = actorSystem.scheduler.scheduleOnce(timeout) {
          processCompletion(Left(msg.activationId), msg.transid, forced = true, invoker = instance)
        }

        // please note: timeoutHandler.cancel must be called on all non-timeout paths, e.g. Success
        ActivationEntry(
          msg.activationId,
          msg.user.uuid,
          instance,
          timeoutHandler,
          Promise[Either[ActivationId, WhiskActivation]]()),
          isOverflow
      })
  }

  private val messagingProvider = SpiLoader.get[MessagingProvider]
  private val messageProducer = messagingProvider.getProducer(config)

  /** 3. Send the activation to the invoker */
  private def sendActivationToInvoker(producer: MessageProducer,
                                      msg: ActivationMessage,
                                      invoker: InstanceId): Future[RecordMetadata] = {
    implicit val transid: TransactionId = msg.transid

    val topic = s"invoker${invoker.toInt}"

    MetricEmitter.emitCounterMetric(LoggingMarkers.LOADBALANCER_ACTIVATION_START)
    val start = transid.started(
      this,
      LoggingMarkers.CONTROLLER_KAFKA,
      s"posting topic '$topic' with activation id '${msg.activationId}'",
      logLevel = InfoLevel)

    producer.send(topic, msg).andThen {
      case Success(status) =>
        transid.finished(
          this,
          start,
          s"posted to ${status.topic()}[${status.partition()}][${status.offset()}]",
          logLevel = InfoLevel)
      case Failure(_) => transid.failed(this, start, s"error on posting to topic $topic")
    }
  }

  /**
   * Subscribes to active acks (completion messages from the invokers), and
   * registers a handler for received active acks from invokers.
   */
  private val activeAckTopic = s"completed${controllerInstance.toInt}"
  private val maxActiveAcksPerPoll = 128
  private val activeAckPollDuration = 1.second
  private val activeAckConsumer =
    messagingProvider.getConsumer(config, activeAckTopic, activeAckTopic, maxPeek = maxActiveAcksPerPoll)

  private val activationFeed = actorSystem.actorOf(Props {
    new MessageFeed(
      "activeack",
      logging,
      activeAckConsumer,
      maxActiveAcksPerPoll,
      activeAckPollDuration,
      processActiveAck)
  })

  /** 4. Get the active-ack message and parse it */
  private def processActiveAck(bytes: Array[Byte]): Future[Unit] = Future {
    val raw = new String(bytes, StandardCharsets.UTF_8)
    CompletionMessage.parse(raw) match {
      case Success(m: CompletionMessage) =>
        processCompletion(m.response, m.transid, forced = false, invoker = m.invoker)
        activationFeed ! MessageFeed.Processed

      case Failure(t) =>
        activationFeed ! MessageFeed.Processed
        logging.error(this, s"failed processing message: $raw with $t")
    }
  }

  //only pull enough messages that can be processed immediately
  val overflowPollDuration = 200.milliseconds
  val maxOverflowMsgPerPoll = config.loadbalancerInvokerBusyThreshold //TODO: only pull enough messages that can be processed immediately
  val overflowConsumer =
    messagingProvider.getConsumer(config, "overflow", s"overflow", maxPeek = maxOverflowMsgPerPoll)

  val offsetMonitor = actorSystem.actorOf(Props {
    new Actor {
      override def receive = {
        case MessageFeed.MaxOffset =>
          if (overflowState.compareAndSet(true, false)) {
            logging.info(this, "resetting overflow state via offsetMonitor for overflow topic")
          }
      }
    }
  })

  //ideally the overflow capacity should be dynamic, based on free invokers, to provide some backpressure. For now, capacity of 1
  //(or some small number less than number of invokers) may be ok.
  val overflowHandlerCapacity = overflowConsumer.maxPeek
  val overflowFeed = actorSystem.actorOf(Props {
    new MessageFeed(
      "overflow",
      logging,
      overflowConsumer,
      overflowHandlerCapacity,
      overflowPollDuration,
      processOverflow,
      offsetMonitor = Some(offsetMonitor))
  })

  //TODO: Mayar && Safaa
  private def processOverflow(bytes: Array[Byte]): Future[Unit] = Future {
    val raw = new String(bytes, StandardCharsets.UTF_8)
    OverflowMessage.parse(raw) match {
      case Success(m: OverflowMessage) =>
        implicit val tid = m.msg.transid
        logging.info(this, s"processing overflow msg for activation ${m.msg.activationId}")
        //remove from entries (will replace with an overflow entry if it exists locally)
        val entryOption = activations.remove(m.msg.activationId)

        //process the activation request: update the invoker ref, and send to invoker
        chooseInvoker(m.hash, m.pull, true) match {
          case Some(instanceId) =>
            //Update the invoker name for the overflow ActivationEntry
            //The timeout for the activationId will still be effective.
            entryOption match {
              case Some(entry) =>
                entry.invokerName = instanceId
                entry.isOverflow = true
                activations.getOrElseUpdate(m.msg.activationId, entry)
                sendActivationToInvoker(messageProducer, m.msg, instanceId)
              case None =>
                //TODO: adjust the timeout for time spent in overflow topic!
                val entry = setupActivation(
                  m.msg,
                  m.action,
                  instanceId,
                  true)
                activations.getOrElseUpdate(m.msg.activationId, entry)
                val updatedMsg = m.msg.copy(rootControllerIndex = this.controllerInstance)
                sendActivationToInvoker(messageProducer, updatedMsg, instanceId)
            }

          case None =>
            //if no invokers available, all activations will go to overflow queue till capacity is available again
            logging.error(this, "invalid overflow processing; no invokers have capacity")
          //TODO: should requeue to overflow?
        }
        overflowFeed ! MessageFeed.Processed

      case Failure(t) =>
        logging.error(this, s"failed processing overflow message: $raw with $t")
    }
  }


  /** 5. Process the active-ack and update the state accordingly */
  private def processCompletion(response: Either[ActivationId, WhiskActivation],
                                tid: TransactionId,
                                forced: Boolean,
                                invoker: InstanceId): Unit = {
    val aid = response.fold(l => l, r => r.activationId)

    // treat left as success (as it is the result of a message exceeding the bus limit)
    val isSuccess = response.fold(_ => true, r => !r.response.isWhiskError)

    activations.remove(aid) match {
      case Some(entry) =>
        totalActivations.decrement()
        activationsPerNamespace.get(entry.namespaceId).foreach(_.decrement())
        schedulingState.invokerSlots.lift(invoker.toInt).foreach(_.release())

        //if this is an entry for processing overflow, adjust overflow state if needed
        if (entry.isOverflow) {
          localOverflowActivationCount -= 1
          if (overflowState.get() && localOverflowActivationCount == 0 && overflowState.compareAndSet(true, false)) {
            logging.info(this, "removing overflow state after processing outstanding overflow messages")
          }
        }

        if (!forced) {
          entry.timeoutHandler.cancel()
          entry.promise.trySuccess(response)
        } else {
          entry.promise.tryFailure(new Throwable("no active ack received"))
        }

        logging.info(this, s"${if (!forced) "received" else "forced"} active ack for '$aid'")(tid)
        // Active acks that are received here are strictly from user actions - health actions are not part of
        // the load balancer's activation map. Inform the invoker pool supervisor of the user action completion.
        invokerPool ! InvocationFinishedMessage(invoker, isSuccess)
      case None if !forced =>
        // the entry has already been removed but we receive an active ack for this activation Id.
        // This happens for health actions, because they don't have an entry in Loadbalancerdata or
        // for activations that already timed out.
        invokerPool ! InvocationFinishedMessage(invoker, isSuccess)
        logging.debug(this, s"received active ack for '$aid' which has no entry")(tid)
      case None =>
        // the entry has already been removed by an active ack. This part of the code is reached by the timeout.
        // As the active ack is already processed we don't have to do anything here.
        logging.debug(this, s"forced active ack for '$aid' which has no entry")(tid)
    }
  }

  private val invokerPool = {
    InvokerPool.prepare(controllerInstance, WhiskEntityStore.datastore())

    actorSystem.actorOf(
      InvokerPool.props(
        (f, i) => f.actorOf(InvokerActor.props(i, controllerInstance)),
        (m, i) => sendActivationToInvoker(messageProducer, m, i),
        messagingProvider.getConsumer(config, s"health${controllerInstance.toInt}", "health", maxPeek = 128),
        Some(monitor)))
  }
}

object ShardingContainerPoolBalancer extends LoadBalancerProvider {

  override def loadBalancer(whiskConfig: WhiskConfig, instance: InstanceId)(
    implicit actorSystem: ActorSystem,
    logging: Logging,
    materializer: ActorMaterializer): LoadBalancer = new ShardingContainerPoolBalancer(whiskConfig, instance)

  def requiredProperties: Map[String, String] = kafkaHosts

  /** Generates a hash based on the string representation of namespace and action */
  def generateHash(namespace: EntityName, action: FullyQualifiedEntityName): Int = {
    (namespace.asString.hashCode() ^ action.asString.hashCode()).abs
  }

  /** Euclidean algorithm to determine the greatest-common-divisor */
  @tailrec
  def gcd(a: Int, b: Int): Int = if (b == 0) a else gcd(b, a % b)

  /** Returns pairwise coprime numbers until x. Result is memoized. */
  def pairwiseCoprimeNumbersUntil(x: Int): IndexedSeq[Int] =
    (1 to x).foldLeft(IndexedSeq.empty[Int])((primes, cur) => {
      if (gcd(cur, x) == 1 && primes.forall(i => gcd(i, cur) == 1)) {
        primes :+ cur
      } else primes
    })

  /**
   * Scans through all invokers and searches for an invoker tries to get a free slot on an invoker. If no slot can be
   * obtained, randomly picks a healthy invoker.
   *
   * @param invokers a list of available invokers to search in, including their state
   * @param dispatched semaphores for each invoker to give the slots away from
   * @param index the index to start from (initially should be the "homeInvoker"
   * @param step stable identifier of the entity to be scheduled
   * @return an invoker to schedule to or None of no invoker is available
   */
  @tailrec
  def schedule(invokers: IndexedSeq[InvokerHealth],
               dispatched: IndexedSeq[ForcableSemaphore],
               index: Int,
               step: Int,
               stepsDone: Int = 0,
               overflow: Boolean)(implicit logging: Logging): Option[InstanceId] = {
    val numInvokers = invokers.size

    if (numInvokers > 0 && !overflow) {
      val invoker = invokers(index)
      // If the current invoker is healthy and we can get a slot
      if (invoker.status == Healthy && dispatched(invoker.id.toInt).tryAcquire()) {
        Some(invoker.id)
      } else {
        // If we've gone through all invokers ==> overflowwwwwww
        if (stepsDone == numInvokers + 1) {
          
          None
          /*
          val healthyInvokers = invokers.filter(_.status == Healthy)
          if (healthyInvokers.nonEmpty) {
            // Choose a healthy invoker randomly
            val random = healthyInvokers(ThreadLocalRandom.current().nextInt(healthyInvokers.size)).id
            dispatched(random.toInt).forceAcquire()
            logging.warn(this, s"system is overloaded. Chose invoker${random.toInt} by random assignment.")
            Some(random)
          } else {
            None
          }
        */

        } else {
          val newIndex = (index + step) % numInvokers
          schedule(invokers, dispatched, newIndex, step, stepsDone + 1)
        }
      }
    } else {
      None
    }
  }
}

/**
 * Holds the state necessary for scheduling of actions.
 *
 * @param _invokers all of the known invokers in the system
 * @param _managedInvokers all invokers for managed runtimes
 * @param _blackboxInvokers all invokers for blackbox runtimes
 * @param _managedStepSizes the step-sizes possible for the current managed invoker count
 * @param _blackboxStepSizes the step-sizes possible for the current blackbox invoker count
 * @param _invokerSlots state of accessible slots of each invoker
 */
case class ShardingContainerPoolBalancerState(
  private var _invokers: IndexedSeq[InvokerHealth] = IndexedSeq.empty[InvokerHealth],
  private var _managedInvokers: IndexedSeq[InvokerHealth] = IndexedSeq.empty[InvokerHealth],
  private var _blackboxInvokers: IndexedSeq[InvokerHealth] = IndexedSeq.empty[InvokerHealth],
  private var _managedStepSizes: Seq[Int] = ShardingContainerPoolBalancer.pairwiseCoprimeNumbersUntil(0),
  private var _blackboxStepSizes: Seq[Int] = ShardingContainerPoolBalancer.pairwiseCoprimeNumbersUntil(0),
  private var _invokerSlots: IndexedSeq[ForcableSemaphore] = IndexedSeq.empty[ForcableSemaphore],
  private var _clusterSize: Int = 1)(
  lbConfig: ShardingContainerPoolBalancerConfig =
    loadConfigOrThrow[ShardingContainerPoolBalancerConfig](ConfigKeys.loadbalancer))(implicit logging: Logging) {

  private val totalInvokerThreshold = lbConfig.invokerBusyThreshold
  private var currentInvokerThreshold = totalInvokerThreshold

  private val blackboxFraction: Double = Math.max(0.0, Math.min(1.0, lbConfig.blackboxFraction))
  logging.info(this, s"blackboxFraction = $blackboxFraction")(TransactionId.loadbalancer)

  /** Getters for the variables, setting from the outside is only allowed through the update methods below */
  def invokers: IndexedSeq[InvokerHealth] = _invokers
  def managedInvokers: IndexedSeq[InvokerHealth] = _managedInvokers
  def blackboxInvokers: IndexedSeq[InvokerHealth] = _blackboxInvokers
  def managedStepSizes: Seq[Int] = _managedStepSizes
  def blackboxStepSizes: Seq[Int] = _blackboxStepSizes
  def invokerSlots: IndexedSeq[ForcableSemaphore] = _invokerSlots
  def clusterSize: Int = _clusterSize

  /**
   * Updates the scheduling state with the new invokers.
   *
   * This is okay to not happen atomically since dirty reads of the values set are not dangerous. It is important though
   * to update the "invokers" variables last, since they will determine the range of invokers to choose from.
   *
   * Handling a shrinking invokers list is not necessary, because InvokerPool won't shrink its own list but rather
   * report the invoker as "Offline".
   *
   * It is important that this method does not run concurrently to itself and/or to `updateCluster`
   */
  def updateInvokers(newInvokers: IndexedSeq[InvokerHealth]): Unit = {
    val oldSize = _invokers.size
    val newSize = newInvokers.size

    val blackboxes = Math.max(1, (newSize.toDouble * blackboxFraction).toInt)
    val managed = Math.max(1, newSize - blackboxes)

    _invokers = newInvokers
    _blackboxInvokers = _invokers.takeRight(blackboxes)
    _managedInvokers = _invokers.take(managed)

    if (oldSize != newSize) {
      _managedStepSizes = ShardingContainerPoolBalancer.pairwiseCoprimeNumbersUntil(managed)
      _blackboxStepSizes = ShardingContainerPoolBalancer.pairwiseCoprimeNumbersUntil(blackboxes)

      if (oldSize < newSize) {
        // Keeps the existing state..
        _invokerSlots = _invokerSlots ++ IndexedSeq.fill(newSize - oldSize) {
          new ForcableSemaphore(currentInvokerThreshold)
        }
      }
    }

    logging.info(
      this,
      s"loadbalancer invoker status updated. managedInvokers = $managed blackboxInvokers = $blackboxes")(
      TransactionId.loadbalancer)
  }

  /**
   * Updates the size of a cluster. Throws away all state for simplicity.
   *
   * This is okay to not happen atomically, since a dirty read of the values set are not dangerous. At worst the
   * scheduler works on outdated invoker-load data which is acceptable.
   *
   * It is important that this method does not run concurrently to itself and/or to `updateState`
   */
  def updateCluster(newSize: Int): Unit = {
    val actualSize = newSize max 1 // if a cluster size < 1 is reported, falls back to a size of 1 (alone)
    if (_clusterSize != actualSize) {
      _clusterSize = actualSize
      val newTreshold = (totalInvokerThreshold / actualSize) max 1 // letting this fall below 1 doesn't make sense
      currentInvokerThreshold = newTreshold
      _invokerSlots = _invokerSlots.map(_ => new ForcableSemaphore(currentInvokerThreshold))

      logging.info(
        this,
        s"loadbalancer cluster size changed to $actualSize active nodes. invokerThreshold = $currentInvokerThreshold")(
        TransactionId.loadbalancer)
    }
  }
}

/**
 * Configuration for the cluster created between loadbalancers.
 *
 * @param useClusterBootstrap Whether or not to use a bootstrap mechanism
 */
case class ClusterConfig(useClusterBootstrap: Boolean)

/**
 * Configuration for the sharding container pool balancer.
 *
 * @param blackboxFraction the fraction of all invokers to use exclusively for blackboxes
 * @param invokerBusyThreshold how many slots an invoker has available in total
 */
case class ShardingContainerPoolBalancerConfig(blackboxFraction: Double, invokerBusyThreshold: Int)

/**
 * State kept for each activation until completion.
 *
 * @param id id of the activation
 * @param namespaceId namespace that invoked the action
 * @param invokerName invoker the action is scheduled to
 * @param timeoutHandler times out completion of this activation, should be canceled on good paths
 * @param promise the promise to be completed by the activation
 */
case class ActivationEntry(id: ActivationId,
                           namespaceId: UUID,
                           invokerName: InstanceId,
                           timeoutHandler: Cancellable,
                           promise: Promise[Either[ActivationId, WhiskActivation]],
<<<<<<< HEAD
isOverflow: Boolean = false)
=======
                           isOverflow: Boolean = false)
>>>>>>> 323ddda2
<|MERGE_RESOLUTION|>--- conflicted
+++ resolved
@@ -674,8 +674,4 @@
                            invokerName: InstanceId,
                            timeoutHandler: Cancellable,
                            promise: Promise[Either[ActivationId, WhiskActivation]],
-<<<<<<< HEAD
-isOverflow: Boolean = false)
-=======
-                           isOverflow: Boolean = false)
->>>>>>> 323ddda2
+                           isOverflow: Boolean = false)