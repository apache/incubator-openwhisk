/*
 * Licensed to the Apache Software Foundation (ASF) under one or more
 * contributor license agreements.  See the NOTICE file distributed with
 * this work for additional information regarding copyright ownership.
 * The ASF licenses this file to You under the Apache License, Version 2.0
 * (the "License"); you may not use this file except in compliance with
 * the License.  You may obtain a copy of the License at
 *
 *     http://www.apache.org/licenses/LICENSE-2.0
 *
 * Unless required by applicable law or agreed to in writing, software
 * distributed under the License is distributed on an "AS IS" BASIS,
 * WITHOUT WARRANTIES OR CONDITIONS OF ANY KIND, either express or implied.
 * See the License for the specific language governing permissions and
 * limitations under the License.
 */

package whisk.core.loadBalancer

import java.nio.charset.StandardCharsets
import java.util.concurrent.atomic.LongAdder
import java.util.concurrent.atomic.AtomicBoolean
import akka.actor.{Actor, ActorSystem, Cancellable, Props}
import akka.cluster.ClusterEvent._
import akka.cluster.{Cluster, Member, MemberStatus}
import akka.event.Logging.InfoLevel
import akka.management.AkkaManagement
import akka.management.cluster.bootstrap.ClusterBootstrap
import akka.stream.ActorMaterializer
import org.apache.kafka.clients.producer.RecordMetadata
import pureconfig._
import whisk.common.LoggingMarkers._
import whisk.common._
import whisk.core.WhiskConfig._
import whisk.core.connector._
import whisk.core.entity._
import whisk.core.{ConfigKeys, WhiskConfig}
import whisk.spi.SpiLoader

import scala.annotation.tailrec
import scala.collection.concurrent.TrieMap
import scala.concurrent.duration._
import scala.concurrent.{ExecutionContext, Future, Promise}
import scala.util.{Failure, Success}

/**
 * A loadbalancer that uses "horizontal" sharding to not collide with fellow loadbalancers.
 *
 * Horizontal sharding means, that each invoker's capacity is evenly divided between the loadbalancers. If an invoker
 * has at most 16 slots available, those will be divided to 8 slots for each loadbalancer (if there are 2).
 */
class ShardingContainerPoolBalancer(config: WhiskConfig, controllerInstance: InstanceId)(
  implicit val actorSystem: ActorSystem,
  logging: Logging,
  materializer: ActorMaterializer)
    extends LoadBalancer {

  private implicit val executionContext: ExecutionContext = actorSystem.dispatcher

  /** Build a cluster of all loadbalancers */
  private val cluster: Option[Cluster] = if (loadConfigOrThrow[ClusterConfig](ConfigKeys.cluster).useClusterBootstrap) {
    AkkaManagement(actorSystem).start()
    ClusterBootstrap(actorSystem).start()
    Some(Cluster(actorSystem))
  } else if (loadConfigOrThrow[Seq[String]]("akka.cluster.seed-nodes").nonEmpty) {
    Some(Cluster(actorSystem))
  } else {
    None
  }

  /** State related to invocations and throttling */
  private val activations = TrieMap[ActivationId, ActivationEntry]()
  private val activationsPerNamespace = TrieMap[UUID, LongAdder]()
  private val totalActivations = new LongAdder()

  var localOverflowActivationCount: Int = 0
  val overflowState = new AtomicBoolean(false)

  /** State needed for scheduling. */
  private val schedulingState = ShardingContainerPoolBalancerState()()

  actorSystem.scheduler.schedule(0.seconds, 10.seconds) {
    MetricEmitter.emitHistogramMetric(LOADBALANCER_ACTIVATIONS_INFLIGHT(controllerInstance), totalActivations.longValue)
  }

  /**
   * Monitors invoker supervision and the cluster to update the state sequentially
   *
   * All state updates should go through this actor to guarantee that
   * [[ShardingContainerPoolBalancerState.updateInvokers]] and [[ShardingContainerPoolBalancerState.updateCluster]]
   * are called exclusive of each other and not concurrently.
   */
  private val monitor = actorSystem.actorOf(Props(new Actor {
    override def preStart(): Unit = {
      cluster.foreach(_.subscribe(self, classOf[MemberEvent], classOf[ReachabilityEvent]))
    }

    // all members of the cluster that are available
    var availableMembers = Set.empty[Member]

    override def receive: Receive = {
      case CurrentInvokerPoolState(newState) =>
        schedulingState.updateInvokers(newState)

      // State of the cluster as it is right now
      case CurrentClusterState(members, _, _, _, _) =>
        availableMembers = members.filter(_.status == MemberStatus.Up)
        schedulingState.updateCluster(availableMembers.size)

      // General lifecycle events and events concerning the reachability of members. Split-brain is not a huge concern
      // in this case as only the invoker-threshold is adjusted according to the perceived cluster-size.
      // Taking the unreachable member out of the cluster from that point-of-view results in a better experience
      // even under split-brain-conditions, as that (in the worst-case) results in premature overloading of invokers vs.
      // going into overflow mode prematurely.
      case event: ClusterDomainEvent =>
        availableMembers = event match {
          case MemberUp(member)          => availableMembers + member
          case ReachableMember(member)   => availableMembers + member
          case MemberRemoved(member, _)  => availableMembers - member
          case UnreachableMember(member) => availableMembers - member
          case _                         => availableMembers
        }

        schedulingState.updateCluster(availableMembers.size)
    }
  }))

  /** Loadbalancer interface methods */
  override def invokerHealth(): Future[IndexedSeq[InvokerHealth]] = Future.successful(schedulingState.invokers)
  override def activeActivationsFor(namespace: UUID): Future[Int] =
    Future.successful(activationsPerNamespace.get(namespace).map(_.intValue()).getOrElse(0))
  override def totalActiveActivations: Future[Int] = Future.successful(totalActivations.intValue())
  override def clusterSize: Int = schedulingState.clusterSize

  /** 1. Publish a message to the loadbalancer */
  override def publish(action: ExecutableWhiskActionMetaData, msg: ActivationMessage)(
    implicit transid: TransactionId ): Future[Future[Either[ActivationId, WhiskActivation]]] = {
    val hash = ShardingContainerPoolBalancer.generateHash(msg.user.namespace, action.fullyQualifiedName(false))
    publish(msg.transid, action.limits.timeout.duration.toSeconds.toInt, action.exec.pull, hash, msg, false)
  }

  def publish(transid: TransactionId, actionTimeoutSeconds: Int, pull:Boolean, hash:Int, msg: ActivationMessage, isRescheduled: Boolean)
    : Future[Future[Either[ActivationId, WhiskActivation]]] = {
    logging.info(this, s"Publish activation ${msg.activationId} with & isRescheduled= $isRescheduled")
    val (invokersToUse, stepSizes) =
        if (!pull) (schedulingState.managedInvokers, schedulingState.managedStepSizes)
        else (schedulingState.blackboxInvokers, schedulingState.blackboxStepSizes)

    val chosen = if (invokersToUse.nonEmpty) {
<<<<<<< HEAD
      // In case of the system isn't in overflow state or it's in the overflow state but the message is rescheduled 
      // we want to call the schedule algorithm to choose an invoker
      if (!overflowState.get() || (overflowState.get() && isRescheduled)) {
        val homeInvoker = hash % invokersToUse.size
        val stepSize = stepSizes(hash % stepSizes.size)
        ShardingContainerPoolBalancer.schedule(invokersToUse, schedulingState.invokerSlots, homeInvoker, stepSize)
      } else {
        // In case of the system is in overflow state and the ActivationMessage isn't rescheduled
        // return -1 indicates as an index for the invoker 
        Some(new InstanceId(-1))
      }
=======
      val hash = ShardingContainerPoolBalancer.generateHash(msg.user.namespace.name, action.fullyQualifiedName(false))
      val homeInvoker = hash % invokersToUse.size
      val stepSize = stepSizes(hash % stepSizes.size)
      ShardingContainerPoolBalancer.schedule(invokersToUse, schedulingState.invokerSlots, homeInvoker, stepSize)
>>>>>>> 6dce8dfe
    } else {
      None
    }

    chosen
      .map { invoker =>
        // this means that the rescheduled message didn't succeed to find an invoker that has capacity
        if (invoker.toInt == -1 && isRescheduled) {
          // don't remove the message from the overflow topic
          // TODO: requeue the ActivationMessage into the overflow topic agin?
          logging.error(this, "The re-scheduled ActivationMessage hasn't find any invoker that has capacity")
          Future.failed(LoadBalancerException("The rescheduled ActivationMessage hasn't find any invoker that has capacity"))
        } 

        // this means that there is no invoker that has capacity for this non scheduled ActivationMessage (enter the overflow state)
        else if (invoker.toInt == -1 && !isRescheduled) {
          logging.info(this, s"The sceduled ActivationMessage hasn't find any invoker that has capacity")
          if (overflowState.compareAndSet(false, true)) {
            logging.info(this, "Entering overflow state")
          }
          val entry = setupActivation(msg, actionTimeoutSeconds.seconds, invoker, false)
          sendActivationToOverflow(
            messageProducer,
            OverflowMessage(transid, msg, actionTimeoutSeconds, pull, hash))
            .map{ _ =>
              entry.promise.future
            }
          
        } 

        // there is an invoker that has capacity to handle the action
        else {
          logging.info(this, s"There is an invoker to be assigned with activation id ${msg.activationId}")
          val entry = setupActivation(msg, actionTimeoutSeconds.seconds, invoker, isRescheduled)
          if(isRescheduled) {
            logging.info(this, s"Commit rescheduled message with activation id '${msg.activationId}'")
            overflowConsumer.commit()
          }
          sendActivationToInvoker(messageProducer, msg, invoker).map { _ =>
            entry.promise.future
          }
        }
      }
      .getOrElse(Future.failed(LoadBalancerException("No invokers available in the system")))
  }


  /** 2. Update local state with the to be executed activation */
  private def setupActivation(msg: ActivationMessage,
<<<<<<< HEAD
                              actionTimeout: FiniteDuration,
                              instance: InstanceId,
                              isRescheduled: Boolean = false): ActivationEntry = {
    // Increment the activations count in case of a new activation (not rescheduled)
    if (!isRescheduled) {
      totalActivations.increment()
      activationsPerNamespace.getOrElseUpdate(msg.user.uuid, new LongAdder()).increment()
    }
=======
                              action: ExecutableWhiskActionMetaData,
                              instance: InstanceId): ActivationEntry = {

    totalActivations.increment()
    activationsPerNamespace.getOrElseUpdate(msg.user.namespace.uuid, new LongAdder()).increment()
>>>>>>> 6dce8dfe

    val timeout = actionTimeout.max(TimeLimit.STD_DURATION) + 1.minute
    // Install a timeout handler for the catastrophic case where an active ack is not received at all
    // (because say an invoker is down completely, or the connection to the message bus is disrupted) or when
    // the active ack is significantly delayed (possibly dues to long queues but the subject should not be penalized);
    // in this case, if the activation handler is still registered, remove it and update the books.
    activations.getOrElseUpdate(
      msg.activationId, {
        val timeoutHandler = actorSystem.scheduler.scheduleOnce(timeout) {
          processCompletion(Left(msg.activationId), msg.transid, forced = true, invoker = instance)
        }

        // please note: timeoutHandler.cancel must be called on all non-timeout paths, e.g. Success
        ActivationEntry(
          msg.activationId,
          msg.user.namespace.uuid,
          instance,
          timeoutHandler,
          Promise[Either[ActivationId, WhiskActivation]]())
      })
  }

  private val messagingProvider = SpiLoader.get[MessagingProvider]
  private val messageProducer = messagingProvider.getProducer(config)

  /** 3. Send the activation to the invoker */
  private def sendActivationToInvoker(producer: MessageProducer,
                                      msg: ActivationMessage,
                                      invoker: InstanceId): Future[RecordMetadata] = {
    implicit val transid: TransactionId = msg.transid

    val topic = s"invoker${invoker.toInt}"

    MetricEmitter.emitCounterMetric(LoggingMarkers.LOADBALANCER_ACTIVATION_START)
    val start = transid.started(
      this,
      LoggingMarkers.CONTROLLER_KAFKA,
      s"posting topic '$topic' with activation id '${msg.activationId}'",
      logLevel = InfoLevel)

    producer.send(topic, msg).andThen {
      case Success(status) =>
        transid.finished(
          this,
          start,
          s"posted to ${status.topic()}[${status.partition()}][${status.offset()}]",
          logLevel = InfoLevel)
      case Failure(_) => transid.failed(this, start, s"error on posting to topic $topic")
    }
  }

  /** Send the Overflow Message to the Overflow topic */
  private def sendActivationToOverflow(producer: MessageProducer, msg: OverflowMessage): Future[RecordMetadata] = {
    implicit val transid = msg.transid

    val topic = s"overflow"
    MetricEmitter.emitCounterMetric(LoggingMarkers.LOADBALANCER_ACTIVATION_START)
    val start = transid.started(
      this,
      LoggingMarkers.CONTROLLER_KAFKA,
      s"posting overflow topic '$topic' with activation id '${msg.msg.activationId}'")

    producer.send(topic, msg).andThen {
      case Success(status) =>
        localOverflowActivationCount += 1
        transid.finished(this, start, s"posted to ${status.topic()}[${status.partition()}][${status.offset()}]")
      case Failure(e) => transid.failed(this, start, s"error on posting to topic $topic")
    }
  }


  /**
   * Subscribes to active acks (completion messages from the invokers), and
   * registers a handler for received active acks from invokers.
   */
  private val activeAckTopic = s"completed${controllerInstance.toInt}"
  private val maxActiveAcksPerPoll = 128
  private val activeAckPollDuration = 1.second
  private val activeAckConsumer =
    messagingProvider.getConsumer(config, activeAckTopic, activeAckTopic, maxPeek = maxActiveAcksPerPoll)

  private val activationFeed = actorSystem.actorOf(Props {
    new MessageFeed(
      "activeack",
      logging,
      activeAckConsumer,
      maxActiveAcksPerPoll,
      activeAckPollDuration,
      processActiveAck)
  })

  /** 4. Get the active-ack message and parse it */
  private def processActiveAck(bytes: Array[Byte]): Future[Unit] = Future {
    val raw = new String(bytes, StandardCharsets.UTF_8)
    CompletionMessage.parse(raw) match {
      case Success(m: CompletionMessage) =>
        processCompletion(m.response, m.transid, forced = false, invoker = m.invoker)
        activationFeed ! MessageFeed.Processed

      case Failure(t) =>
        activationFeed ! MessageFeed.Processed
        logging.error(this, s"failed processing message: $raw with $t")
    }
  }

  /** 5. Process the active-ack and update the state accordingly */
  private def processCompletion(response: Either[ActivationId, WhiskActivation],
                                tid: TransactionId,
                                forced: Boolean,
                                invoker: InstanceId): Unit = {
    val aid = response.fold(l => l, r => r.activationId)

    // treat left as success (as it is the result of a message exceeding the bus limit)
    val isSuccess = response.fold(_ => true, r => !r.response.isWhiskError)

    activations.remove(aid) match {
      case Some(entry) =>
        totalActivations.decrement()
        activationsPerNamespace.get(entry.namespaceId).foreach(_.decrement())
        schedulingState.invokerSlots.lift(invoker.toInt).foreach(_.release())
        
        if (!forced) {
          // if the balancer is in overflow state then consume an overflow message using consumer
          consumeOverflowMessage()

          entry.timeoutHandler.cancel()
          entry.promise.trySuccess(response)
        } else {
          entry.promise.tryFailure(new Throwable("no active ack received"))
        }

        logging.info(this, s"${if (!forced) "received" else "forced"} active ack for '$aid'")(tid)
        // Active acks that are received here are strictly from user actions - health actions are not part of
        // the load balancer's activation map. Inform the invoker pool supervisor of the user action completion.
        invokerPool ! InvocationFinishedMessage(invoker, isSuccess)
      case None if !forced =>
        // if the balancer is in overflow state then consume an overflow message using consumer
        consumeOverflowMessage()

        // the entry has already been removed but we receive an active ack for this activation Id.
        // This happens for health actions, because they don't have an entry in Loadbalancerdata or
        // for activations that already timed out.
        invokerPool ! InvocationFinishedMessage(invoker, isSuccess)
        logging.debug(this, s"received active ack for '$aid' which has no entry")(tid)
      case None =>
        // the entry has already been removed by an active ack. This part of the code is reached by the timeout.
        // As the active ack is already processed we don't have to do anything here.
        logging.debug(this, s"forced active ack for '$aid' which has no entry")(tid)
    }
  }

  private def consumeOverflowMessage(){
    if (overflowState.get()) {
      logging.info(this, "Consume message from overflow topic after completion of an activation")

      localOverflowActivationCount -= 1
      // when the overflow activation count = 0, then release the overflow state
      if (overflowState.get() && localOverflowActivationCount == 0 && overflowState.compareAndSet(true, false)) {
        logging.info(this, "Removing overflow state after processing outstanding overflow messages")
      }
      overflowConsumer.peek(1.seconds).map { case (_, _, _, msg) => processOverflowMsg(msg)}
    }
  }

  /**
   * Subscribes to overflow messages (In the case all invokers are overloaded but a 
   * successful completion message has received indicating that their is capacity on 
   * one of the invokers)
   */

  private val overflowTopic = "overflow"
  private val maxOverflowPerPoll = 1      
  private val overflowPollDuration = 1.second
  private val overflowConsumer =
    messagingProvider.getConsumer(config, overflowTopic, overflowTopic, maxPeek = maxOverflowPerPoll)

  /* Process the overflow messgae and re-publih again */
  private def processOverflowMsg(bytes: Array[Byte]): Future[Unit] = Future {
    val raw = new String(bytes, StandardCharsets.UTF_8)
    OverflowMessage.parse(raw) match {
      case Success(m: OverflowMessage) =>
        processOverflow(m)
      case Failure(t) =>
        logging.error(this, s"Failed processing overflow message: $raw with $t")
    }
  }


  private def processOverflow(msg: OverflowMessage): Unit = {
    logging.info(this, s"Process overflow message for activation '${msg.msg.activationId}' and re-publish again")
    publish(msg.transid, msg.actionTimeoutSeconds, msg.pull, msg.hash, msg.msg, true)
  }

  private val invokerPool = {
    InvokerPool.prepare(controllerInstance, WhiskEntityStore.datastore())

    actorSystem.actorOf(
      InvokerPool.props(
        (f, i) => f.actorOf(InvokerActor.props(i, controllerInstance)),
        (m, i) => sendActivationToInvoker(messageProducer, m, i),
        messagingProvider.getConsumer(config, s"health${controllerInstance.toInt}", "health", maxPeek = 128),
        Some(monitor)))
  }
}

object ShardingContainerPoolBalancer extends LoadBalancerProvider {

  override def loadBalancer(whiskConfig: WhiskConfig, instance: InstanceId)(
    implicit actorSystem: ActorSystem,
    logging: Logging,
    materializer: ActorMaterializer): LoadBalancer = new ShardingContainerPoolBalancer(whiskConfig, instance)

  def requiredProperties: Map[String, String] = kafkaHosts

  /** Generates a hash based on the string representation of namespace and action */
  def generateHash(namespace: EntityName, action: FullyQualifiedEntityName): Int = {
    (namespace.asString.hashCode() ^ action.asString.hashCode()).abs
  }

  /** Euclidean algorithm to determine the greatest-common-divisor */
  @tailrec
  def gcd(a: Int, b: Int): Int = if (b == 0) a else gcd(b, a % b)

  /** Returns pairwise coprime numbers until x. Result is memoized. */
  def pairwiseCoprimeNumbersUntil(x: Int): IndexedSeq[Int] =
    (1 to x).foldLeft(IndexedSeq.empty[Int])((primes, cur) => {
      if (gcd(cur, x) == 1 && primes.forall(i => gcd(i, cur) == 1)) {
        primes :+ cur
      } else primes
    })

  /**
   * Scans through all invokers and searches for an invoker tries to get a free slot on an invoker. If no slot can be
   * obtained, randomly picks a healthy invoker.
   *
   * @param invokers a list of available invokers to search in, including their state
   * @param dispatched semaphores for each invoker to give the slots away from
   * @param index the index to start from (initially should be the "homeInvoker"
   * @param step stable identifier of the entity to be scheduled
   * @return an invoker to schedule to or None of no invoker is available
   */
  @tailrec
  def schedule(invokers: IndexedSeq[InvokerHealth],
               dispatched: IndexedSeq[ForcableSemaphore],
               index: Int,
               step: Int,
               stepsDone: Int = 0)(implicit logging: Logging): Option[InstanceId] = {
    val numInvokers = invokers.size

    if (numInvokers > 0 ) {
      val invoker = invokers(index)
      // If the current invoker is healthy and we can get a slot
      if (invoker.status == Healthy && dispatched(invoker.id.toInt).tryAcquire()) {
        Some(invoker.id)
      } else {
        // If we've gone through all invokers
        if (stepsDone == numInvokers + 1) {
          // return -1 if there are invokers but no one is available 
          // should enter in the overflow state
          Some(new InstanceId(-1))

        } else {
          val newIndex = (index + step) % numInvokers
          schedule(invokers, dispatched, newIndex, step, stepsDone + 1)
        }
      }
    } else {
      None
    }
  }
}

/**
 * Holds the state necessary for scheduling of actions.
 *
 * @param _invokers all of the known invokers in the system
 * @param _managedInvokers all invokers for managed runtimes
 * @param _blackboxInvokers all invokers for blackbox runtimes
 * @param _managedStepSizes the step-sizes possible for the current managed invoker count
 * @param _blackboxStepSizes the step-sizes possible for the current blackbox invoker count
 * @param _invokerSlots state of accessible slots of each invoker
 */
case class ShardingContainerPoolBalancerState(
  private var _invokers: IndexedSeq[InvokerHealth] = IndexedSeq.empty[InvokerHealth],
  private var _managedInvokers: IndexedSeq[InvokerHealth] = IndexedSeq.empty[InvokerHealth],
  private var _blackboxInvokers: IndexedSeq[InvokerHealth] = IndexedSeq.empty[InvokerHealth],
  private var _managedStepSizes: Seq[Int] = ShardingContainerPoolBalancer.pairwiseCoprimeNumbersUntil(0),
  private var _blackboxStepSizes: Seq[Int] = ShardingContainerPoolBalancer.pairwiseCoprimeNumbersUntil(0),
  private var _invokerSlots: IndexedSeq[ForcableSemaphore] = IndexedSeq.empty[ForcableSemaphore],
  private var _clusterSize: Int = 1)(
  lbConfig: ShardingContainerPoolBalancerConfig =
    loadConfigOrThrow[ShardingContainerPoolBalancerConfig](ConfigKeys.loadbalancer))(implicit logging: Logging) {

  private val totalInvokerThreshold = lbConfig.invokerBusyThreshold
  private var currentInvokerThreshold = totalInvokerThreshold

  private val blackboxFraction: Double = Math.max(0.0, Math.min(1.0, lbConfig.blackboxFraction))
  logging.info(this, s"blackboxFraction = $blackboxFraction")(TransactionId.loadbalancer)

  /** Getters for the variables, setting from the outside is only allowed through the update methods below */
  def invokers: IndexedSeq[InvokerHealth] = _invokers
  def managedInvokers: IndexedSeq[InvokerHealth] = _managedInvokers
  def blackboxInvokers: IndexedSeq[InvokerHealth] = _blackboxInvokers
  def managedStepSizes: Seq[Int] = _managedStepSizes
  def blackboxStepSizes: Seq[Int] = _blackboxStepSizes
  def invokerSlots: IndexedSeq[ForcableSemaphore] = _invokerSlots
  def clusterSize: Int = _clusterSize

  /**
   * Updates the scheduling state with the new invokers.
   *
   * This is okay to not happen atomically since dirty reads of the values set are not dangerous. It is important though
   * to update the "invokers" variables last, since they will determine the range of invokers to choose from.
   *
   * Handling a shrinking invokers list is not necessary, because InvokerPool won't shrink its own list but rather
   * report the invoker as "Offline".
   *
   * It is important that this method does not run concurrently to itself and/or to [[updateCluster]]
   */
  def updateInvokers(newInvokers: IndexedSeq[InvokerHealth]): Unit = {
    val oldSize = _invokers.size
    val newSize = newInvokers.size

    // for small N, allow the managed invokers to overlap with blackbox invokers, and
    // further assume that blackbox invokers << managed invokers
    val managed = Math.max(1, Math.ceil(newSize.toDouble * (1 - blackboxFraction)).toInt)
    val blackboxes = Math.max(1, Math.floor(newSize.toDouble * blackboxFraction).toInt)

    _invokers = newInvokers
    _managedInvokers = _invokers.take(managed)
    _blackboxInvokers = _invokers.takeRight(blackboxes)

    if (oldSize != newSize) {
      _managedStepSizes = ShardingContainerPoolBalancer.pairwiseCoprimeNumbersUntil(managed)
      _blackboxStepSizes = ShardingContainerPoolBalancer.pairwiseCoprimeNumbersUntil(blackboxes)

      if (oldSize < newSize) {
        // Keeps the existing state..
        _invokerSlots = _invokerSlots ++ IndexedSeq.fill(newSize - oldSize) {
          new ForcableSemaphore(currentInvokerThreshold)
        }
      }
    }

    logging.info(
      this,
      s"loadbalancer invoker status updated. managedInvokers = $managed blackboxInvokers = $blackboxes")(
      TransactionId.loadbalancer)
  }

  /**
   * Updates the size of a cluster. Throws away all state for simplicity.
   *
   * This is okay to not happen atomically, since a dirty read of the values set are not dangerous. At worst the
   * scheduler works on outdated invoker-load data which is acceptable.
   *
   * It is important that this method does not run concurrently to itself and/or to [[updateInvokers]]
   */
  def updateCluster(newSize: Int): Unit = {
    val actualSize = newSize max 1 // if a cluster size < 1 is reported, falls back to a size of 1 (alone)
    if (_clusterSize != actualSize) {
      _clusterSize = actualSize
      val newTreshold = (totalInvokerThreshold / actualSize) max 1 // letting this fall below 1 doesn't make sense
      currentInvokerThreshold = newTreshold
      _invokerSlots = _invokerSlots.map(_ => new ForcableSemaphore(currentInvokerThreshold))

      logging.info(
        this,
        s"loadbalancer cluster size changed to $actualSize active nodes. invokerThreshold = $currentInvokerThreshold")(
        TransactionId.loadbalancer)
    }
  }
}

/**
 * Configuration for the cluster created between loadbalancers.
 *
 * @param useClusterBootstrap Whether or not to use a bootstrap mechanism
 */
case class ClusterConfig(useClusterBootstrap: Boolean)

/**
 * Configuration for the sharding container pool balancer.
 *
 * @param blackboxFraction the fraction of all invokers to use exclusively for blackboxes
 * @param invokerBusyThreshold how many slots an invoker has available in total
 */
case class ShardingContainerPoolBalancerConfig(blackboxFraction: Double, invokerBusyThreshold: Int)

/**
 * State kept for each activation until completion.
 *
 * @param id id of the activation
 * @param namespaceId namespace that invoked the action
 * @param invokerName invoker the action is scheduled to
 * @param timeoutHandler times out completion of this activation, should be canceled on good paths
 * @param promise the promise to be completed by the activation
 */
case class ActivationEntry(id: ActivationId,
                           namespaceId: UUID,
                           invokerName: InstanceId,
                           timeoutHandler: Cancellable,
                           promise: Promise[Either[ActivationId, WhiskActivation]])<|MERGE_RESOLUTION|>--- conflicted
+++ resolved
@@ -147,7 +147,6 @@
         else (schedulingState.blackboxInvokers, schedulingState.blackboxStepSizes)
 
     val chosen = if (invokersToUse.nonEmpty) {
-<<<<<<< HEAD
       // In case of the system isn't in overflow state or it's in the overflow state but the message is rescheduled 
       // we want to call the schedule algorithm to choose an invoker
       if (!overflowState.get() || (overflowState.get() && isRescheduled)) {
@@ -159,12 +158,6 @@
         // return -1 indicates as an index for the invoker 
         Some(new InstanceId(-1))
       }
-=======
-      val hash = ShardingContainerPoolBalancer.generateHash(msg.user.namespace.name, action.fullyQualifiedName(false))
-      val homeInvoker = hash % invokersToUse.size
-      val stepSize = stepSizes(hash % stepSizes.size)
-      ShardingContainerPoolBalancer.schedule(invokersToUse, schedulingState.invokerSlots, homeInvoker, stepSize)
->>>>>>> 6dce8dfe
     } else {
       None
     }
@@ -214,7 +207,6 @@
 
   /** 2. Update local state with the to be executed activation */
   private def setupActivation(msg: ActivationMessage,
-<<<<<<< HEAD
                               actionTimeout: FiniteDuration,
                               instance: InstanceId,
                               isRescheduled: Boolean = false): ActivationEntry = {
@@ -223,13 +215,6 @@
       totalActivations.increment()
       activationsPerNamespace.getOrElseUpdate(msg.user.uuid, new LongAdder()).increment()
     }
-=======
-                              action: ExecutableWhiskActionMetaData,
-                              instance: InstanceId): ActivationEntry = {
-
-    totalActivations.increment()
-    activationsPerNamespace.getOrElseUpdate(msg.user.namespace.uuid, new LongAdder()).increment()
->>>>>>> 6dce8dfe
 
     val timeout = actionTimeout.max(TimeLimit.STD_DURATION) + 1.minute
     // Install a timeout handler for the catastrophic case where an active ack is not received at all
