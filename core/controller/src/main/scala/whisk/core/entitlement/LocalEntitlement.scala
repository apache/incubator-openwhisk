/*
 * Licensed to the Apache Software Foundation (ASF) under one or more
 * contributor license agreements.  See the NOTICE file distributed with
 * this work for additional information regarding copyright ownership.
 * The ASF licenses this file to You under the Apache License, Version 2.0
 * (the "License"); you may not use this file except in compliance with
 * the License.  You may obtain a copy of the License at
 *
 *     http://www.apache.org/licenses/LICENSE-2.0
 *
 * Unless required by applicable law or agreed to in writing, software
 * distributed under the License is distributed on an "AS IS" BASIS,
 * WITHOUT WARRANTIES OR CONDITIONS OF ANY KIND, either express or implied.
 * See the License for the specific language governing permissions and
 * limitations under the License.
 */

package whisk.core.entitlement

import scala.collection.concurrent.TrieMap
import scala.concurrent.Future

import akka.actor.ActorSystem

import whisk.core.entitlement.Privilege._
import whisk.common.Logging
import whisk.common.TransactionId
import whisk.core.WhiskConfig
import whisk.core.entity.Subject

private object LocalEntitlementProvider {

  /** Poor mans entitlement matrix. Must persist to datastore eventually. */
  private val matrix = TrieMap[(Subject, String), Set[Privilege]]()
}

<<<<<<< HEAD
protected[core] class LocalEntitlementProvider(
    private val config: WhiskConfig)(
        implicit actorSystem: ActorSystem,
        logging: Logging)
    extends EntitlementProvider(config) {
=======
protected[core] class LocalEntitlementProvider(private val config: WhiskConfig, private val loadBalancer: LoadBalancer)(
  implicit actorSystem: ActorSystem,
  logging: Logging)
    extends EntitlementProvider(config, loadBalancer) {
>>>>>>> 5f84bb9d

  private implicit val executionContext = actorSystem.dispatcher

  private val matrix = LocalEntitlementProvider.matrix

  /** Grants subject right to resource by adding them to the entitlement matrix. */
  protected[core] override def grant(subject: Subject, right: Privilege, resource: Resource)(
    implicit transid: TransactionId) = Future {
    synchronized {
      val key = (subject, resource.id)
      matrix.put(key, matrix.get(key) map { _ + right } getOrElse Set(right))
      logging.info(this, s"granted user '$subject' privilege '$right' for '$resource'")
      true
    }
  }

  /** Revokes subject right to resource by removing them from the entitlement matrix. */
  protected[core] override def revoke(subject: Subject, right: Privilege, resource: Resource)(
    implicit transid: TransactionId) = Future {
    synchronized {
      val key = (subject, resource.id)
      val newrights = matrix.get(key) map { _ - right } map { matrix.put(key, _) }
      logging.info(this, s"revoked user '$subject' privilege '$right' for '$resource'")
      true
    }
  }

  /** Checks if subject has explicit grant for a resource. */
  protected override def entitled(subject: Subject, right: Privilege, resource: Resource)(
    implicit transid: TransactionId) = Future.successful {
    lazy val one = matrix.get((subject, resource.id)) map { _ contains right } getOrElse false
    lazy val any = matrix.get((subject, resource.parent)) map { _ contains right } getOrElse false
    one || any
  }
}<|MERGE_RESOLUTION|>--- conflicted
+++ resolved
@@ -34,18 +34,9 @@
   private val matrix = TrieMap[(Subject, String), Set[Privilege]]()
 }
 
-<<<<<<< HEAD
-protected[core] class LocalEntitlementProvider(
-    private val config: WhiskConfig)(
-        implicit actorSystem: ActorSystem,
-        logging: Logging)
+protected[core] class LocalEntitlementProvider(private val config: WhiskConfig)(implicit actorSystem: ActorSystem,
+                                                                                logging: Logging)
     extends EntitlementProvider(config) {
-=======
-protected[core] class LocalEntitlementProvider(private val config: WhiskConfig, private val loadBalancer: LoadBalancer)(
-  implicit actorSystem: ActorSystem,
-  logging: Logging)
-    extends EntitlementProvider(config, loadBalancer) {
->>>>>>> 5f84bb9d
 
   private implicit val executionContext = actorSystem.dispatcher
 
