/*
 * Licensed to the Apache Software Foundation (ASF) under one or more
 * contributor license agreements.  See the NOTICE file distributed with
 * this work for additional information regarding copyright ownership.
 * The ASF licenses this file to You under the Apache License, Version 2.0
 * (the "License"); you may not use this file except in compliance with
 * the License.  You may obtain a copy of the License at
 *
 *     http://www.apache.org/licenses/LICENSE-2.0
 *
 * Unless required by applicable law or agreed to in writing, software
 * distributed under the License is distributed on an "AS IS" BASIS,
 * WITHOUT WARRANTIES OR CONDITIONS OF ANY KIND, either express or implied.
 * See the License for the specific language governing permissions and
 * limitations under the License.
 */

package whisk.core.controller.actions

import scala.collection.mutable.Buffer
import scala.concurrent.ExecutionContext
import scala.concurrent.Future
import scala.concurrent.Promise
import scala.concurrent.duration._
import scala.util.Failure

import akka.actor.Actor
import akka.actor.ActorRef
import akka.actor.ActorSystem
import akka.actor.Cancellable
import akka.actor.Props
import spray.json._
import whisk.common.Logging
import whisk.common.LoggingMarkers
import whisk.common.Scheduler
import whisk.common.TransactionId
import whisk.core.connector.ActivationMessage
import whisk.core.controller.WhiskServices
import whisk.core.database.NoDocumentException
import whisk.core.entity._
import whisk.core.entity.types.ActivationStore
import whisk.core.entity.types.EntityStore
import whisk.utils.ExecutionContextFactory.FutureExtensions

protected[actions] trait PrimitiveActions {
<<<<<<< HEAD
    /** The core collections require backend services to be injected in this trait. */
    services: WhiskServices =>

    /** An actor system for timed based futures. */
    protected implicit val actorSystem: ActorSystem

    /** An execution context for futures. */
    protected implicit val executionContext: ExecutionContext

    protected implicit val logging: Logging

    /**
     *  The index of the active ack topic, this controller is listening for.
     *  Typically this is also the instance number of the controller
     */
    protected val activeAckTopicIndex: InstanceId

    /** Database service to CRUD actions. */
    protected val entityStore: EntityStore

    /** Database service to get activations. */
    protected val activationStore: ActivationStore

    /**
     * Posts request to the loadbalancer. If the loadbalancer accepts the requests with an activation id,
     * then wait for the result of the activation if necessary.
     *
     * NOTE:
     * For activations of actions, cause is populated only for actions that were invoked as a result of a sequence activation.
     * For actions that are enclosed in a sequence and are activated as a result of the sequence activation, the cause
     * contains the activation id of the immediately enclosing sequence.
     * e.g.,: s -> a, x, c    and   x -> c  (x and s are sequences, a, b, c atomic actions)
     * cause for a, x, c is the activation id of s
     * cause for c is the activation id of x
     * cause for s is not defined
     *
     * @param user the identity invoking the action
     * @param action the action to invoke
     * @param payload the dynamic arguments for the activation
     * @param waitForResponse if not empty, wait upto specified duration for a response (this is used for blocking activations)
     * @param cause the activation id that is responsible for this invoke/activation
     * @param transid a transaction id for logging
     * @return a promise that completes with one of the following successful cases:
     *            Right(WhiskActivation) if waiting for a response and response is ready within allowed duration,
     *            Left(ActivationId) if not waiting for a response, or allowed duration has elapsed without a result ready
     *         or these custom failures:
     *            RequestEntityTooLarge if the message is too large to to post to the message bus
     */
    protected[actions] def invokeSingleAction(
        user: Identity,
        action: ExecutableWhiskAction,
        payload: Option[JsObject],
        waitForResponse: Option[FiniteDuration],
        cause: Option[ActivationId])(
            implicit transid: TransactionId): Future[Either[ActivationId, WhiskActivation]] = {

        // merge package parameters with action (action parameters supersede), then merge in payload
        val args = action.parameters merge payload
        val message = ActivationMessage(
            transid,
            FullyQualifiedEntityName(action.namespace, action.name, Some(action.version)),
            action.rev,
            user,
            activationIdFactory.make(), // activation id created here
            activationNamespace = user.namespace.toPath,
            activeAckTopicIndex,
            args,
            cause = cause)

        val startActivation = transid.started(this, waitForResponse.map(_ => LoggingMarkers.CONTROLLER_ACTIVATION_BLOCKING).getOrElse(LoggingMarkers.CONTROLLER_ACTIVATION))
        val startLoadbalancer = transid.started(this, LoggingMarkers.CONTROLLER_LOADBALANCER, s"action activation id: ${message.activationId}")
        val loadBalancer = loadBalancerResolver.loadBalancer(action, message)
        loadBalancer.map { lb =>
            lb.check(message.user).map {
                Future.failed(_)
            } getOrElse {

                val postedFuture = lb.publish(action, message)

                postedFuture.flatMap { activeAckResponse =>
                    // successfully posted activation request to the message bus
                    transid.finished(this, startLoadbalancer)

                    // is caller waiting for the result of the activation?
                    waitForResponse.map { timeout =>
                        // yes, then wait for the activation response from the message bus
                        // (known as the active response or active ack)
                        waitForActivationResponse(user, message.activationId, timeout, activeAckResponse)
                                .andThen { case _ => transid.finished(this, startActivation) }
                    }.getOrElse {
                        // no, return the activation id
                        transid.finished(this, startActivation)
                        Future.successful(Left(message.activationId))
                    }
                }
            }
        }.getOrElse {
            logging.error(this, s"no loadbalancer resolver for ${action}")
            Future.failed(new RuntimeException("no load balancer available"))
=======
  /** The core collections require backend services to be injected in this trait. */
  services: WhiskServices =>

  /** An actor system for timed based futures. */
  protected implicit val actorSystem: ActorSystem

  /** An execution context for futures. */
  protected implicit val executionContext: ExecutionContext

  protected implicit val logging: Logging

  /**
   *  The index of the active ack topic, this controller is listening for.
   *  Typically this is also the instance number of the controller
   */
  protected val activeAckTopicIndex: InstanceId

  /** Database service to CRUD actions. */
  protected val entityStore: EntityStore

  /** Database service to get activations. */
  protected val activationStore: ActivationStore

  /**
   * Posts request to the loadbalancer. If the loadbalancer accepts the requests with an activation id,
   * then wait for the result of the activation if necessary.
   *
   * NOTE:
   * For activations of actions, cause is populated only for actions that were invoked as a result of a sequence activation.
   * For actions that are enclosed in a sequence and are activated as a result of the sequence activation, the cause
   * contains the activation id of the immediately enclosing sequence.
   * e.g.,: s -> a, x, c    and   x -> c  (x and s are sequences, a, b, c atomic actions)
   * cause for a, x, c is the activation id of s
   * cause for c is the activation id of x
   * cause for s is not defined
   *
   * @param user the identity invoking the action
   * @param action the action to invoke
   * @param payload the dynamic arguments for the activation
   * @param waitForResponse if not empty, wait upto specified duration for a response (this is used for blocking activations)
   * @param cause the activation id that is responsible for this invoke/activation
   * @param transid a transaction id for logging
   * @return a promise that completes with one of the following successful cases:
   *            Right(WhiskActivation) if waiting for a response and response is ready within allowed duration,
   *            Left(ActivationId) if not waiting for a response, or allowed duration has elapsed without a result ready
   *         or these custom failures:
   *            RequestEntityTooLarge if the message is too large to to post to the message bus
   */
  protected[actions] def invokeSingleAction(
    user: Identity,
    action: ExecutableWhiskAction,
    payload: Option[JsObject],
    waitForResponse: Option[FiniteDuration],
    cause: Option[ActivationId])(implicit transid: TransactionId): Future[Either[ActivationId, WhiskActivation]] = {

    // merge package parameters with action (action parameters supersede), then merge in payload
    val args = action.parameters merge payload
    val message = ActivationMessage(
      transid,
      FullyQualifiedEntityName(action.namespace, action.name, Some(action.version)),
      action.rev,
      user,
      activationIdFactory.make(), // activation id created here
      activationNamespace = user.namespace.toPath,
      activeAckTopicIndex,
      waitForResponse.isDefined,
      args,
      cause = cause)

    val startActivation = transid.started(
      this,
      waitForResponse
        .map(_ => LoggingMarkers.CONTROLLER_ACTIVATION_BLOCKING)
        .getOrElse(LoggingMarkers.CONTROLLER_ACTIVATION))
    val startLoadbalancer =
      transid.started(this, LoggingMarkers.CONTROLLER_LOADBALANCER, s"action activation id: ${message.activationId}")
    val postedFuture = loadBalancer.publish(action, message)

    postedFuture.flatMap { activeAckResponse =>
      // successfully posted activation request to the message bus
      transid.finished(this, startLoadbalancer)

      // is caller waiting for the result of the activation?
      waitForResponse
        .map { timeout =>
          // yes, then wait for the activation response from the message bus
          // (known as the active response or active ack)
          waitForActivationResponse(user, message.activationId, timeout, activeAckResponse)
            .andThen { case _ => transid.finished(this, startActivation) }
>>>>>>> 5f84bb9d
        }
        .getOrElse {
          // no, return the activation id
          transid.finished(this, startActivation)
          Future.successful(Left(message.activationId))
        }
    }
  }

  /**
   * Waits for a response from the message bus (e.g., Kafka) containing the result of the activation. This is the fast path
   * used for blocking calls where only the result of the activation is needed. This path is called active acknowledgement
   * or active ack.
   *
   * While waiting for the active ack, periodically poll the datastore in case there is a failure in the fast path delivery
   * which could happen if the connection from an invoker to the message bus is disrupted, or if the publishing of the response
   * fails because the message is too large.
   */
  private def waitForActivationResponse(user: Identity,
                                        activationId: ActivationId,
                                        totalWaitTime: FiniteDuration,
                                        activeAckResponse: Future[Either[ActivationId, WhiskActivation]])(
    implicit transid: TransactionId): Future[Either[ActivationId, WhiskActivation]] = {
    // this is the promise which active ack or db polling will try to complete via:
    // 1. active ack response, or
    // 2. failing active ack (due to active ack timeout), fall over to db polling
    // 3. timeout on db polling => converts activation to non-blocking (returns activation id only)
    // 4. internal error message
    val docid = DocId(WhiskEntity.qualifiedName(user.namespace.toPath, activationId))
    val (promise, finisher) = ActivationFinisher.props({ () =>
      WhiskActivation.get(activationStore, docid)
    })

    logging.info(this, s"action activation will block for result upto $totalWaitTime")

    activeAckResponse map {
      case result @ Right(_) =>
        // activation complete, result is available
        finisher ! ActivationFinisher.Finish(result)

      case _ =>
        // active ack received but it does not carry the response,
        // no result available except by polling the db
        logging.warn(this, "pre-emptively polling db because active ack is missing result")
        finisher ! Scheduler.WorkOnceNow
    }

    // return the promise which is either fulfilled by active ack, polling from the database,
    // or the timeout alternative when the allowed duration expires (i.e., the action took
    // longer than the permitted, per totalWaitTime).
    promise.withAlternativeAfterTimeout(
      totalWaitTime, {
        Future.successful(Left(activationId)).andThen {
          // result no longer interesting; terminate the finisher/shut down db polling if necessary
          case _ => actorSystem.stop(finisher)
        }
      })
  }
}

/** Companion to the ActivationFinisher. */
protected[actions] object ActivationFinisher {
  case class Finish(activation: Right[ActivationId, WhiskActivation])

  private type ActivationLookup = () => Future[WhiskActivation]

  /** Periodically polls the db to cover missing active acks. */
  private val datastorePollPeriodForActivation = 15.seconds

  /**
   * In case of a partial active ack where it is know an activation completed
   * but the result could not be sent over the bus, use this periodicity to poll
   * for a result.
   */
  private val datastorePreemptivePolling = Seq(1.second, 3.seconds, 5.seconds, 7.seconds)

  def props(activationLookup: ActivationLookup)(
    implicit transid: TransactionId,
    actorSystem: ActorSystem,
    executionContext: ExecutionContext,
    logging: Logging): (Future[Either[ActivationId, WhiskActivation]], ActorRef) = {

    val (p, _, f) = props(activationLookup, datastorePollPeriodForActivation, datastorePreemptivePolling)
    (p.future, f) // hides the polling actor
  }

  /**
   * Creates the finishing actor.
   * This is factored for testing.
   */
  protected[actions] def props(activationLookup: ActivationLookup,
                               slowPoll: FiniteDuration,
                               fastPolls: Seq[FiniteDuration])(
    implicit transid: TransactionId,
    actorSystem: ActorSystem,
    executionContext: ExecutionContext,
    logging: Logging): (Promise[Either[ActivationId, WhiskActivation]], ActorRef, ActorRef) = {

    // this is strictly completed by the finishing actor
    val promise = Promise[Either[ActivationId, WhiskActivation]]
    val dbpoller = poller(slowPoll, promise, activationLookup)
    val finisher = Props(new ActivationFinisher(dbpoller, fastPolls, promise))

    (promise, dbpoller, actorSystem.actorOf(finisher))
  }

  /**
   * An actor to complete a blocking activation request. It encapsulates a promise
   * to be completed when the result is ready. This may happen in one of two ways.
   * An active ack message is relayed to this actor to complete the promise when
   * the active ack is received. Or in case of a partial/missing active ack, an
   * explicitly scheduled datastore poll of the activation record, if found, will
   * complete the transaction. When the promise is fulfilled, the actor self destructs.
   */
  private class ActivationFinisher(poller: ActorRef, // the activation poller
                                   fastPollPeriods: Seq[FiniteDuration],
                                   promise: Promise[Either[ActivationId, WhiskActivation]])(
    implicit transid: TransactionId,
    actorSystem: ActorSystem,
    executionContext: ExecutionContext,
    logging: Logging)
      extends Actor {

    // when the future completes, self-destruct
    promise.future.andThen { case _ => shutdown() }

    val preemptiveMsgs: Buffer[Cancellable] = Buffer.empty

    def receive = {
      case ActivationFinisher.Finish(activation) =>
        promise.trySuccess(activation)

      case msg @ Scheduler.WorkOnceNow =>
        // try up to three times when pre-emptying the schedule
        fastPollPeriods.foreach { s =>
          preemptiveMsgs += context.system.scheduler.scheduleOnce(s, poller, msg)
        }
    }

    def shutdown(): Unit = {
      preemptiveMsgs.foreach(_.cancel())
      preemptiveMsgs.clear()
      context.stop(poller)
      context.stop(self)
    }

    override def postStop() = {
      logging.info(this, "finisher shutdown")
      preemptiveMsgs.foreach(_.cancel())
      preemptiveMsgs.clear()
      context.stop(poller)
    }
  }

  /**
   * This creates the inner datastore poller for the completed activation.
   * It is a factory method to facilitate testing.
   */
  private def poller(slowPollPeriod: FiniteDuration,
                     promise: Promise[Either[ActivationId, WhiskActivation]],
                     activationLookup: ActivationLookup)(implicit transid: TransactionId,
                                                         actorSystem: ActorSystem,
                                                         executionContext: ExecutionContext,
                                                         logging: Logging): ActorRef = {
    Scheduler.scheduleWaitAtMost(slowPollPeriod, initialDelay = slowPollPeriod, name = "dbpoll")(() => {
      if (!promise.isCompleted) {
        activationLookup() map {
          // complete the future, which in turn will poison pill this scheduler
          activation =>
            promise.trySuccess(Right(activation.withoutLogs)) // logs excluded on blocking calls
        } andThen {
          case Failure(e: NoDocumentException) => // do nothing, scheduler will reschedule another poll
          case Failure(t: Throwable) => // something went wrong, abort
            logging.error(this, s"failed while waiting on result: ${t.getMessage}")
            promise.tryFailure(t) // complete the future, which in turn will poison pill this scheduler
        }
      } else Future.successful({}) // the scheduler will be halted because the promise is now resolved
    })
  }
}<|MERGE_RESOLUTION|>--- conflicted
+++ resolved
@@ -43,107 +43,6 @@
 import whisk.utils.ExecutionContextFactory.FutureExtensions
 
 protected[actions] trait PrimitiveActions {
-<<<<<<< HEAD
-    /** The core collections require backend services to be injected in this trait. */
-    services: WhiskServices =>
-
-    /** An actor system for timed based futures. */
-    protected implicit val actorSystem: ActorSystem
-
-    /** An execution context for futures. */
-    protected implicit val executionContext: ExecutionContext
-
-    protected implicit val logging: Logging
-
-    /**
-     *  The index of the active ack topic, this controller is listening for.
-     *  Typically this is also the instance number of the controller
-     */
-    protected val activeAckTopicIndex: InstanceId
-
-    /** Database service to CRUD actions. */
-    protected val entityStore: EntityStore
-
-    /** Database service to get activations. */
-    protected val activationStore: ActivationStore
-
-    /**
-     * Posts request to the loadbalancer. If the loadbalancer accepts the requests with an activation id,
-     * then wait for the result of the activation if necessary.
-     *
-     * NOTE:
-     * For activations of actions, cause is populated only for actions that were invoked as a result of a sequence activation.
-     * For actions that are enclosed in a sequence and are activated as a result of the sequence activation, the cause
-     * contains the activation id of the immediately enclosing sequence.
-     * e.g.,: s -> a, x, c    and   x -> c  (x and s are sequences, a, b, c atomic actions)
-     * cause for a, x, c is the activation id of s
-     * cause for c is the activation id of x
-     * cause for s is not defined
-     *
-     * @param user the identity invoking the action
-     * @param action the action to invoke
-     * @param payload the dynamic arguments for the activation
-     * @param waitForResponse if not empty, wait upto specified duration for a response (this is used for blocking activations)
-     * @param cause the activation id that is responsible for this invoke/activation
-     * @param transid a transaction id for logging
-     * @return a promise that completes with one of the following successful cases:
-     *            Right(WhiskActivation) if waiting for a response and response is ready within allowed duration,
-     *            Left(ActivationId) if not waiting for a response, or allowed duration has elapsed without a result ready
-     *         or these custom failures:
-     *            RequestEntityTooLarge if the message is too large to to post to the message bus
-     */
-    protected[actions] def invokeSingleAction(
-        user: Identity,
-        action: ExecutableWhiskAction,
-        payload: Option[JsObject],
-        waitForResponse: Option[FiniteDuration],
-        cause: Option[ActivationId])(
-            implicit transid: TransactionId): Future[Either[ActivationId, WhiskActivation]] = {
-
-        // merge package parameters with action (action parameters supersede), then merge in payload
-        val args = action.parameters merge payload
-        val message = ActivationMessage(
-            transid,
-            FullyQualifiedEntityName(action.namespace, action.name, Some(action.version)),
-            action.rev,
-            user,
-            activationIdFactory.make(), // activation id created here
-            activationNamespace = user.namespace.toPath,
-            activeAckTopicIndex,
-            args,
-            cause = cause)
-
-        val startActivation = transid.started(this, waitForResponse.map(_ => LoggingMarkers.CONTROLLER_ACTIVATION_BLOCKING).getOrElse(LoggingMarkers.CONTROLLER_ACTIVATION))
-        val startLoadbalancer = transid.started(this, LoggingMarkers.CONTROLLER_LOADBALANCER, s"action activation id: ${message.activationId}")
-        val loadBalancer = loadBalancerResolver.loadBalancer(action, message)
-        loadBalancer.map { lb =>
-            lb.check(message.user).map {
-                Future.failed(_)
-            } getOrElse {
-
-                val postedFuture = lb.publish(action, message)
-
-                postedFuture.flatMap { activeAckResponse =>
-                    // successfully posted activation request to the message bus
-                    transid.finished(this, startLoadbalancer)
-
-                    // is caller waiting for the result of the activation?
-                    waitForResponse.map { timeout =>
-                        // yes, then wait for the activation response from the message bus
-                        // (known as the active response or active ack)
-                        waitForActivationResponse(user, message.activationId, timeout, activeAckResponse)
-                                .andThen { case _ => transid.finished(this, startActivation) }
-                    }.getOrElse {
-                        // no, return the activation id
-                        transid.finished(this, startActivation)
-                        Future.successful(Left(message.activationId))
-                    }
-                }
-            }
-        }.getOrElse {
-            logging.error(this, s"no loadbalancer resolver for ${action}")
-            Future.failed(new RuntimeException("no load balancer available"))
-=======
   /** The core collections require backend services to be injected in this trait. */
   services: WhiskServices =>
 
@@ -220,27 +119,39 @@
         .getOrElse(LoggingMarkers.CONTROLLER_ACTIVATION))
     val startLoadbalancer =
       transid.started(this, LoggingMarkers.CONTROLLER_LOADBALANCER, s"action activation id: ${message.activationId}")
-    val postedFuture = loadBalancer.publish(action, message)
-
-    postedFuture.flatMap { activeAckResponse =>
-      // successfully posted activation request to the message bus
-      transid.finished(this, startLoadbalancer)
-
-      // is caller waiting for the result of the activation?
-      waitForResponse
-        .map { timeout =>
-          // yes, then wait for the activation response from the message bus
-          // (known as the active response or active ack)
-          waitForActivationResponse(user, message.activationId, timeout, activeAckResponse)
-            .andThen { case _ => transid.finished(this, startActivation) }
->>>>>>> 5f84bb9d
+    val loadBalancer = loadBalancerResolver.loadBalancer(action, message)
+    loadBalancer
+      .map { lb =>
+        lb.check(message.user).map {
+          Future.failed(_)
+        } getOrElse {
+
+          val postedFuture = lb.publish(action, message)
+
+          postedFuture.flatMap { activeAckResponse =>
+            // successfully posted activation request to the message bus
+            transid.finished(this, startLoadbalancer)
+
+            // is caller waiting for the result of the activation?
+            waitForResponse
+              .map { timeout =>
+                // yes, then wait for the activation response from the message bus
+                // (known as the active response or active ack)
+                waitForActivationResponse(user, message.activationId, timeout, activeAckResponse)
+                  .andThen { case _ => transid.finished(this, startActivation) }
+              }
+              .getOrElse {
+                // no, return the activation id
+                transid.finished(this, startActivation)
+                Future.successful(Left(message.activationId))
+              }
+          }
         }
-        .getOrElse {
-          // no, return the activation id
-          transid.finished(this, startActivation)
-          Future.successful(Left(message.activationId))
-        }
-    }
+      }
+      .getOrElse {
+        logging.error(this, s"no loadbalancer resolver for ${action}")
+        Future.failed(new RuntimeException("no load balancer available"))
+      }
   }
 
   /**
