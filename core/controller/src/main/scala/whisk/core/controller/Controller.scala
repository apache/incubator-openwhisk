/*
 * Licensed to the Apache Software Foundation (ASF) under one or more
 * contributor license agreements.  See the NOTICE file distributed with
 * this work for additional information regarding copyright ownership.
 * The ASF licenses this file to You under the Apache License, Version 2.0
 * (the "License"); you may not use this file except in compliance with
 * the License.  You may obtain a copy of the License at
 *
 *     http://www.apache.org/licenses/LICENSE-2.0
 *
 * Unless required by applicable law or agreed to in writing, software
 * distributed under the License is distributed on an "AS IS" BASIS,
 * WITHOUT WARRANTIES OR CONDITIONS OF ANY KIND, either express or implied.
 * See the License for the specific language governing permissions and
 * limitations under the License.
 */

package whisk.core.controller

import scala.concurrent.Await
import scala.concurrent.duration.DurationInt
import scala.concurrent.Future
import scala.util.{Failure, Success}
import akka.Done
import akka.actor.ActorSystem
import akka.actor.CoordinatedShutdown
import akka.http.scaladsl.marshallers.sprayjson.SprayJsonSupport._
import akka.http.scaladsl.model.Uri
import akka.http.scaladsl.server.Route
import akka.stream.ActorMaterializer
import spray.json._

import spray.json.DefaultJsonProtocol._

import kamon.Kamon

import whisk.common.AkkaLogging
import whisk.common.Logging
import whisk.common.LoggingMarkers
import whisk.common.TransactionId
import whisk.common.ZipkinLogging
import whisk.core.WhiskConfig
import whisk.core.connector.MessagingProvider
import whisk.core.database.RemoteCacheInvalidation
import whisk.core.database.CacheChangeNotification
import whisk.core.entitlement._
import whisk.core.entity._
import whisk.core.entity.ActivationId.ActivationIdGenerator
import whisk.core.entity.ExecManifest.Runtimes
<<<<<<< HEAD
import whisk.core.loadBalancer.LoadBalancerService
import whisk.core.tracing.TracingProvider
import whisk.http.BasicHttpService
import whisk.http.BasicRasService
import whisk.spi.SpiLoader
=======
import whisk.core.loadBalancer.{LoadBalancerService}
import whisk.http.BasicHttpService
import whisk.http.BasicRasService
import whisk.spi.SpiLoader
import whisk.core.containerpool.logging.LogStoreProvider
>>>>>>> 21d37a1a

/**
 * The Controller is the service that provides the REST API for OpenWhisk.
 *
 * It extends the BasicRasService so it includes a ping endpoint for monitoring.
 *
 * Akka sends messages to akka Actors -- the Controller is an Actor, ready to receive messages.
 *
 * It is possible to deploy a hot-standby controller. Each controller needs its own instance. This instance is a
 * consecutive numbering, starting with 0.
 * The state and cache of each controller is not shared to the other controllers.
 * If the base controller crashes, the hot-standby controller will be used. After the base controller is up again,
 * it will be used again. Because of the empty cache after restart, there are no problems with inconsistency.
 * The only problem that could occur is, that the base controller is not reachable, but does not restart. After switching
 * back to the base controller, there could be an inconsistency in the cache (e.g. if a user has updated an action). This
 * inconsistency will be resolved by its own after removing the cached item, 5 minutes after it has been generated.
 *
 * Uses the Akka routing DSL: http://doc.akka.io/docs/akka-http/current/scala/http/routing-dsl/overview.html
 *
 * @param config A set of properties needed to run an instance of the controller service
 * @param instance if running in scale-out, a unique identifier for this instance in the group
 * @param verbosity logging verbosity
 * @param executionContext Scala runtime support for concurrent operations
 */
class Controller(val instance: InstanceId,
                 runtimes: Runtimes,
                 implicit val whiskConfig: WhiskConfig,
                 implicit val actorSystem: ActorSystem,
                 implicit val materializer: ActorMaterializer,
                 implicit val logging: Logging)
    extends BasicRasService {

  override val numberOfInstances = whiskConfig.controllerInstances.toInt
  override val instanceOrdinal = instance.toInt

  TransactionId.controller.mark(
    this,
    LoggingMarkers.CONTROLLER_STARTUP(instance.toInt),
    s"starting controller instance ${instance.toInt}")

  /**
   * A Route in Akka is technically a function taking a RequestContext as a parameter.
   *
   * The "~" Akka DSL operator composes two independent Routes, building a routing tree structure.
   * @see http://doc.akka.io/docs/akka-http/current/scala/http/routing-dsl/routes.html#composing-routes
   */
  override def routes(implicit transid: TransactionId): Route = {
    super.routes ~ {
      (pathEndOrSingleSlash & get) {
        complete(info)
      }
    } ~ apiV1.routes ~ swagger.swaggerRoutes ~ internalInvokerHealth
  }

  // initialize datastores
  private implicit val authStore = WhiskAuthStore.datastore(whiskConfig)
  private implicit val entityStore = WhiskEntityStore.datastore(whiskConfig)
  private implicit val activationStore = WhiskActivationStore.datastore(whiskConfig)
  private implicit val cacheChangeNotification = Some(new CacheChangeNotification {
    val remoteCacheInvalidaton = new RemoteCacheInvalidation(whiskConfig, "controller", instance)
    override def apply(k: CacheKey) = {
      remoteCacheInvalidaton.invalidateWhiskActionMetaData(k)
      remoteCacheInvalidaton.notifyOtherInstancesAboutInvalidation(k)
    }
  })

  // initialize backend services
  private implicit val loadBalancer = new LoadBalancerService(whiskConfig, instance, entityStore)
  private implicit val entitlementProvider = new LocalEntitlementProvider(whiskConfig, loadBalancer)
  private implicit val activationIdFactory = new ActivationIdGenerator {}
  private implicit val logStore = SpiLoader.get[LogStoreProvider].logStore(actorSystem)

  // register collections
  Collection.initialize(entityStore)

  /** The REST APIs. */
  implicit val controllerInstance = instance
  private val apiV1 = new RestAPIVersion(whiskConfig, "api", "v1")
  private val swagger = new SwaggerDocs(Uri.Path.Empty, "infoswagger.json")

  /**
   * Handles GET /invokers URI.
   *
   * @return JSON of invoker health
   */
  private val internalInvokerHealth = {
    implicit val executionContext = actorSystem.dispatcher

    (path("invokers") & get) {
      complete {
        loadBalancer.allInvokers.map(_.map {
          case (instance, state) => s"invoker${instance.toInt}" -> state.asString
        }.toMap.toJson.asJsObject)
      }
    }
  }

  // controller top level info
  private val info = Controller.info(whiskConfig, runtimes, List(apiV1.basepath()))
}

/**
 * Singleton object provides a factory to create and start an instance of the Controller service.
 */
object Controller {

<<<<<<< HEAD
    // requiredProperties is a Map whose keys define properties that must be bound to
    // a value, and whose values are default values.   A null value in the Map means there is
    // no default value specified, so it must appear in the properties file
    def requiredProperties = Map(WhiskConfig.controllerInstances -> null) ++
        ExecManifest.requiredProperties ++
        RestApiCommons.requiredProperties ++
        LoadBalancerService.requiredProperties ++
        EntitlementProvider.requiredProperties

    def optionalProperties = EntitlementProvider.optionalProperties

    private def info(config: WhiskConfig, runtimes: Runtimes, apis: List[String]) = JsObject(
        "description" -> "OpenWhisk".toJson,
        "support" -> JsObject(
            "github" -> "https://github.com/apache/incubator-openwhisk/issues".toJson,
            "slack" -> "http://slack.openwhisk.org".toJson),
        "api_paths" -> apis.toJson,
        "limits" -> JsObject(
            "actions_per_minute" -> config.actionInvokePerMinuteLimit.toInt.toJson,
            "triggers_per_minute" -> config.triggerFirePerMinuteLimit.toInt.toJson,
            "concurrent_actions" -> config.actionInvokeConcurrentLimit.toInt.toJson),
        "runtimes" -> runtimes.toJson)

    def main(args: Array[String]): Unit = {
        implicit val actorSystem = ActorSystem("controller-actor-system")
        implicit val logger = new ZipkinLogging(new AkkaLogging(akka.event.Logging.getLogger(actorSystem, this)))

        // extract configuration data from the environment
        val config = new WhiskConfig(requiredProperties, optionalProperties)
        val port = config.servicePort.toInt

        // if deploying multiple instances (scale out), must pass the instance number as the
        require(args.length >= 1, "controller instance required")
        val instance = args(0).toInt

        val tracer: TracingProvider = SpiLoader.get[TracingProvider]()
        tracer.init("Controller")

        def abort() = {
            logger.error(this, "Bad configuration, cannot start.")
            actorSystem.terminate()
            Await.result(actorSystem.whenTerminated, 30.seconds)
            sys.exit(1)
        }

        if (!config.isValid) {
            abort()
        }

        ExecManifest.initialize(config) match {
            case Success(_) =>
                val controller = new Controller(InstanceId(instance), ExecManifest.runtimesManifest, config, actorSystem, ActorMaterializer.create(actorSystem), logger)
                BasicHttpService.startService(controller.route, port)(actorSystem, controller.materializer)

            case Failure(t) =>
                logger.error(this, s"Invalid runtimes manifest: $t")
                abort()
        }
=======
  // requiredProperties is a Map whose keys define properties that must be bound to
  // a value, and whose values are default values.   A null value in the Map means there is
  // no default value specified, so it must appear in the properties file
  def requiredProperties =
    Map(WhiskConfig.controllerInstances -> null) ++
      ExecManifest.requiredProperties ++
      RestApiCommons.requiredProperties ++
      LoadBalancerService.requiredProperties ++
      EntitlementProvider.requiredProperties

  private def info(config: WhiskConfig, runtimes: Runtimes, apis: List[String]) =
    JsObject(
      "description" -> "OpenWhisk".toJson,
      "support" -> JsObject(
        "github" -> "https://github.com/apache/incubator-openwhisk/issues".toJson,
        "slack" -> "http://slack.openwhisk.org".toJson),
      "api_paths" -> apis.toJson,
      "limits" -> JsObject(
        "actions_per_minute" -> config.actionInvokePerMinuteLimit.toInt.toJson,
        "triggers_per_minute" -> config.triggerFirePerMinuteLimit.toInt.toJson,
        "concurrent_actions" -> config.actionInvokeConcurrentLimit.toInt.toJson),
      "runtimes" -> runtimes.toJson)

  def main(args: Array[String]): Unit = {
    Kamon.start()
    implicit val actorSystem = ActorSystem("controller-actor-system")
    implicit val logger = new AkkaLogging(akka.event.Logging.getLogger(actorSystem, this))

    // Prepare Kamon shutdown
    CoordinatedShutdown(actorSystem).addTask(CoordinatedShutdown.PhaseActorSystemTerminate, "shutdownKamon") { () =>
      logger.info(this, s"Shutting down Kamon with coordinated shutdown")
      Kamon.shutdown()
      Future.successful(Done)
    }

    // extract configuration data from the environment
    val config = new WhiskConfig(requiredProperties)
    val port = config.servicePort.toInt

    // if deploying multiple instances (scale out), must pass the instance number as the
    require(args.length >= 1, "controller instance required")
    val instance = args(0).toInt

    def abort(message: String) = {
      logger.error(this, message)
      actorSystem.terminate()
      Await.result(actorSystem.whenTerminated, 30.seconds)
      sys.exit(1)
    }

    if (!config.isValid) {
      abort("Bad configuration, cannot start.")
    }

    val msgProvider = SpiLoader.get[MessagingProvider]
    if (!msgProvider.ensureTopic(
          config,
          "completed" + instance,
          Map(
            "numPartitions" -> "1",
            "replicationFactor" -> config.kafkaReplicationFactor,
            "retention.bytes" -> config.kafkaTopicsCompletedRetentionBytes,
            "retention.ms" -> config.kafkaTopicsCompletedRetentionMS,
            "segment.bytes" -> config.kafkaTopicsCompletedSegmentBytes))) {
      abort(s"failure during msgProvider.ensureTopic for topic completed$instance")
    }

    ExecManifest.initialize(config) match {
      case Success(_) =>
        val controller = new Controller(
          InstanceId(instance),
          ExecManifest.runtimesManifest,
          config,
          actorSystem,
          ActorMaterializer.create(actorSystem),
          logger)
        BasicHttpService.startService(controller.route, port)(actorSystem, controller.materializer)

      case Failure(t) =>
        abort(s"Invalid runtimes manifest: $t")
>>>>>>> 21d37a1a
    }
  }
}<|MERGE_RESOLUTION|>--- conflicted
+++ resolved
@@ -37,8 +37,8 @@
 import whisk.common.AkkaLogging
 import whisk.common.Logging
 import whisk.common.LoggingMarkers
+import whisk.common.ZipkinLogging
 import whisk.common.TransactionId
-import whisk.common.ZipkinLogging
 import whisk.core.WhiskConfig
 import whisk.core.connector.MessagingProvider
 import whisk.core.database.RemoteCacheInvalidation
@@ -47,19 +47,12 @@
 import whisk.core.entity._
 import whisk.core.entity.ActivationId.ActivationIdGenerator
 import whisk.core.entity.ExecManifest.Runtimes
-<<<<<<< HEAD
-import whisk.core.loadBalancer.LoadBalancerService
-import whisk.core.tracing.TracingProvider
-import whisk.http.BasicHttpService
-import whisk.http.BasicRasService
-import whisk.spi.SpiLoader
-=======
 import whisk.core.loadBalancer.{LoadBalancerService}
 import whisk.http.BasicHttpService
 import whisk.http.BasicRasService
 import whisk.spi.SpiLoader
 import whisk.core.containerpool.logging.LogStoreProvider
->>>>>>> 21d37a1a
+import whisk.core.tracing.TracingProvider
 
 /**
  * The Controller is the service that provides the REST API for OpenWhisk.
@@ -166,66 +159,6 @@
  */
 object Controller {
 
-<<<<<<< HEAD
-    // requiredProperties is a Map whose keys define properties that must be bound to
-    // a value, and whose values are default values.   A null value in the Map means there is
-    // no default value specified, so it must appear in the properties file
-    def requiredProperties = Map(WhiskConfig.controllerInstances -> null) ++
-        ExecManifest.requiredProperties ++
-        RestApiCommons.requiredProperties ++
-        LoadBalancerService.requiredProperties ++
-        EntitlementProvider.requiredProperties
-
-    def optionalProperties = EntitlementProvider.optionalProperties
-
-    private def info(config: WhiskConfig, runtimes: Runtimes, apis: List[String]) = JsObject(
-        "description" -> "OpenWhisk".toJson,
-        "support" -> JsObject(
-            "github" -> "https://github.com/apache/incubator-openwhisk/issues".toJson,
-            "slack" -> "http://slack.openwhisk.org".toJson),
-        "api_paths" -> apis.toJson,
-        "limits" -> JsObject(
-            "actions_per_minute" -> config.actionInvokePerMinuteLimit.toInt.toJson,
-            "triggers_per_minute" -> config.triggerFirePerMinuteLimit.toInt.toJson,
-            "concurrent_actions" -> config.actionInvokeConcurrentLimit.toInt.toJson),
-        "runtimes" -> runtimes.toJson)
-
-    def main(args: Array[String]): Unit = {
-        implicit val actorSystem = ActorSystem("controller-actor-system")
-        implicit val logger = new ZipkinLogging(new AkkaLogging(akka.event.Logging.getLogger(actorSystem, this)))
-
-        // extract configuration data from the environment
-        val config = new WhiskConfig(requiredProperties, optionalProperties)
-        val port = config.servicePort.toInt
-
-        // if deploying multiple instances (scale out), must pass the instance number as the
-        require(args.length >= 1, "controller instance required")
-        val instance = args(0).toInt
-
-        val tracer: TracingProvider = SpiLoader.get[TracingProvider]()
-        tracer.init("Controller")
-
-        def abort() = {
-            logger.error(this, "Bad configuration, cannot start.")
-            actorSystem.terminate()
-            Await.result(actorSystem.whenTerminated, 30.seconds)
-            sys.exit(1)
-        }
-
-        if (!config.isValid) {
-            abort()
-        }
-
-        ExecManifest.initialize(config) match {
-            case Success(_) =>
-                val controller = new Controller(InstanceId(instance), ExecManifest.runtimesManifest, config, actorSystem, ActorMaterializer.create(actorSystem), logger)
-                BasicHttpService.startService(controller.route, port)(actorSystem, controller.materializer)
-
-            case Failure(t) =>
-                logger.error(this, s"Invalid runtimes manifest: $t")
-                abort()
-        }
-=======
   // requiredProperties is a Map whose keys define properties that must be bound to
   // a value, and whose values are default values.   A null value in the Map means there is
   // no default value specified, so it must appear in the properties file
@@ -252,7 +185,7 @@
   def main(args: Array[String]): Unit = {
     Kamon.start()
     implicit val actorSystem = ActorSystem("controller-actor-system")
-    implicit val logger = new AkkaLogging(akka.event.Logging.getLogger(actorSystem, this))
+    implicit val logger = new ZipkinLogging(new AkkaLogging(akka.event.Logging.getLogger(actorSystem, this)))
 
     // Prepare Kamon shutdown
     CoordinatedShutdown(actorSystem).addTask(CoordinatedShutdown.PhaseActorSystemTerminate, "shutdownKamon") { () =>
@@ -268,6 +201,8 @@
     // if deploying multiple instances (scale out), must pass the instance number as the
     require(args.length >= 1, "controller instance required")
     val instance = args(0).toInt
+    val tracer: TracingProvider = SpiLoader.get[TracingProvider]
+    tracer.init("Controller")
 
     def abort(message: String) = {
       logger.error(this, message)
@@ -306,7 +241,6 @@
 
       case Failure(t) =>
         abort(s"Invalid runtimes manifest: $t")
->>>>>>> 21d37a1a
     }
   }
 }