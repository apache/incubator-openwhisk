--- conflicted
+++ resolved
@@ -34,6 +34,7 @@
 import whisk.common.LoggingMarkers
 import whisk.common.TransactionId
 import whisk.common.ZipkinLogging
+import whisk.common.tracing.TraceUtil
 import whisk.core.WhiskConfig
 import whisk.core.entitlement._
 import whisk.core.entity._
@@ -43,14 +44,6 @@
 import whisk.http.BasicHttpService
 import whisk.http.BasicRasService
 
-<<<<<<< HEAD
-import whisk.common.LoggingMarkers
-import whisk.common.tracing.TraceUtil
-
-import scala.util.{ Failure, Success }
-
-=======
->>>>>>> 45d43250
 /**
  * The Controller is the service that provides the REST API for OpenWhisk.
  *
@@ -172,6 +165,7 @@
         implicit val actorSystem = ActorSystem("controller-actor-system")
         implicit val logger = new ZipkinLogging(new AkkaLogging(akka.event.Logging.getLogger(actorSystem, this)))
         TraceUtil.init(actorSystem);
+
         // extract configuration data from the environment
         val config = new WhiskConfig(requiredProperties, optionalProperties)
         val port = config.servicePort.toInt
