/*
 * Licensed to the Apache Software Foundation (ASF) under one or more
 * contributor license agreements.  See the NOTICE file distributed with
 * this work for additional information regarding copyright ownership.
 * The ASF licenses this file to You under the Apache License, Version 2.0
 * (the "License"); you may not use this file except in compliance with
 * the License.  You may obtain a copy of the License at
 *
 *     http://www.apache.org/licenses/LICENSE-2.0
 *
 * Unless required by applicable law or agreed to in writing, software
 * distributed under the License is distributed on an "AS IS" BASIS,
 * WITHOUT WARRANTIES OR CONDITIONS OF ANY KIND, either express or implied.
 * See the License for the specific language governing permissions and
 * limitations under the License.
 */

package whisk.core.invoker

import scala.concurrent.Await
import scala.concurrent.duration._
import scala.util.Failure

import akka.actor.ActorSystem
import akka.stream.ActorMaterializer
import whisk.common.AkkaLogging
import whisk.common.ZipkinLogging
import whisk.common.tracing.TraceUtil
import whisk.common.Scheduler
import whisk.core.WhiskConfig
import whisk.core.WhiskConfig._
import whisk.core.connector.MessagingProvider
import whisk.core.connector.PingMessage
import whisk.core.entity.ExecManifest
import whisk.core.entity.InstanceId
import whisk.core.entity.WhiskActivationStore
import whisk.core.entity.WhiskEntityStore
import whisk.http.BasicHttpService
import whisk.spi.SpiLoader
import whisk.utils.ExecutionContextFactory
<<<<<<< HEAD
import whisk.common.Scheduler
import whisk.core.connector.PingMessage
import scala.util.Try
import whisk.core.connector.MessageProducer
import org.apache.kafka.common.errors.RecordTooLargeException

/**
 * A kafka message handler that invokes actions as directed by message on topic "/actions/invoke".
 * The message path must contain a fully qualified action name and an optional revision id.
 *
 * @param config the whisk configuration
 * @param instance the invoker instance number
 * @param runningInContainer if false, invoker is run outside a container -- for testing
 */
class Invoker(
    config: WhiskConfig,
    instance: InstanceId,
    activationFeed: ActorRef,
    producer: MessageProducer,
    runningInContainer: Boolean = true)(implicit actorSystem: ActorSystem, logging: Logging)
    extends MessageHandler(s"invoker${instance.toInt}")
    with ActionLogDriver {

    private implicit val executionContext: ExecutionContext = actorSystem.dispatcher

    TransactionId.invoker.mark(this, LoggingMarkers.INVOKER_STARTUP(instance.toInt), s"starting invoker instance ${instance.toInt}")

    /**
     * This is the handler for the kafka message
     *
     * @param msg is the kafka message payload as Json
     * @param matches contains the regex matches
     */
    override def onMessage(msg: ActivationMessage)(implicit transid: TransactionId): Future[DocInfo] = {
        require(msg != null, "message undefined")
        require(msg.action.version.isDefined, "action version undefined")

        //set current trace to continue tracing in context of given request
        TraceUtil.setTracedRequestForTrasactionId(transid, msg.traceMetadata)

        val start = transid.started(this, LoggingMarkers.INVOKER_ACTIVATION)
        val namespace = msg.action.path
        val name = msg.action.name
        val actionid = FullyQualifiedEntityName(namespace, name).toDocId.asDocInfo(msg.revision)
        val tran = Transaction(msg)
        val subject = msg.user.subject

        logging.info(this, s"${actionid.id} $subject ${msg.activationId}")

        // the activation must terminate with only one attempt to write an activation record to the datastore
        // hence when the transaction is fully processed, this method will complete a promise with the datastore
        // future writing back the activation record and for which there are three cases:
        // 1. success: there were no exceptions and hence the invoke path operated normally,
        // 2. error during invocation: an exception occurred while trying to run the action (failed to bring up a container for example),
        // 3. error fetching action: an exception occurred reading from the db, didn't get to run.
        val transactionPromise = Promise[DocInfo]

        // caching is enabled since actions have revision id and an updated
        // action will not hit in the cache due to change in the revision id;
        // if the doc revision is missing, then bypass cache
        if (actionid.rev == DocRevision.empty) {
            logging.error(this, s"revision was not provided for ${actionid.id}")
        }

        WhiskAction.get(entityStore, actionid.id, actionid.rev, fromCache = actionid.rev != DocRevision.empty) onComplete {
            case Success(action) =>
                // only Exec instances that are subtypes of CodeExec reach the invoker
                assume(action.exec.isInstanceOf[CodeExec[_]])

                invokeAction(tran, action) onComplete {
                    case Success(activation) =>
                        transactionPromise.completeWith {
                            // this completes the successful activation case (1)
                            completeTransaction(tran, activation, ContainerReleased)
                        }

                    case Failure(t) =>
                        logging.info(this, s"activation failed")
                        val failure = disambiguateActivationException(t, action)
                        transactionPromise.completeWith {
                            // this completes the failed activation case (2)
                            completeTransactionWithError(action.docid, action.version, tran, failure.activationResponse, Some(action.limits))
                        }
                }

            case Failure(t) =>
                logging.error(this, s"failed to fetch action from db: ${t.getMessage}")
                val failureResponse = ActivationResponse.whiskError(s"Failed to fetch action.")
                transactionPromise.completeWith {
                    // this completes the failed to fetch case (3)
                    completeTransactionWithError(actionid.id, msg.action.version.get, tran, failureResponse, None)
                }
        }

        transactionPromise.future
    }

    /*
     * Creates a whisk activation out of the errorMsg and finish the transaction.
     * Failing with an error can involve multiple futures but the effecting call is completeTransaction which is guarded.
     */
    protected def completeTransactionWithError(name: DocId, version: SemVer, tran: Transaction, response: ActivationResponse, limits: Option[ActionLimits])(
        implicit transid: TransactionId): Future[DocInfo] = {
        val msg = tran.msg
        val interval = computeActivationInterval(tran)
        val activationResult = makeWhiskActivation(msg, EntityPath(name.id), version, response, interval, limits)

        // send activate ack for failed activations
        sendActiveAck(tran, activationResult)

        completeTransaction(tran, activationResult, FailedActivation(transid))
    }

    /*
     * Action that must be taken when an activation completes (with or without error).
     *
     * Invariant: Only one call to here succeeds.  Even though the sync block wrap WhiskActivation.put,
     *            it is only blocking this transaction which is finishing anyway.
     */
    protected def completeTransaction(tran: Transaction, activation: WhiskActivation, releaseResource: ActivationNotification)(
        implicit transid: TransactionId): Future[DocInfo] = {
        tran.synchronized {
            tran.result match {
                case Some(res) => res
                case None => {
                    activationCounter.next() // this is the global invoker counter
                    // Send a message to the activation feed indicating there is a free resource to handle another activation.
                    // Since all transaction completions flow through this method and the invariant is that the transaction is
                    // completed only once, there is only one completion message sent to the feed as a result.
                    activationFeed ! releaseResource
                    // Since there is no active action taken for completion from the invoker, writing activation record is it.
                    logging.info(this, "recording the activation result to the data store")
                    val result = WhiskActivation.put(activationStore, activation) andThen {
                        case Success(id) => logging.info(this, s"recorded activation")
                        case Failure(t)  => logging.error(this, s"failed to record activation")
                    }
                    tran.result = Some(result)
                    result
                }
            }
        }
    }

    /**
     * Executes the action: gets a container (new or recycled), initializes it if necessary, and runs the action.
     *
     * @return WhiskActivation
     */
    protected def invokeAction(tran: Transaction, action: WhiskAction)(
        implicit transid: TransactionId): Future[WhiskActivation] = {
        Future { pool.getAction(action, tran.msg.user.authkey) } map {
            case (con, initResultOpt) => runAction(tran, action, con, initResultOpt)
        } map {
            case (failedInit, con, result) =>
                // process the result and send active ack message
                val activationResult = makeActivationResultForSuccess(tran, action, failedInit, result)
                sendActiveAck(tran, activationResult)

                // after sending active ack, drain logs and return container
                val contents = getContainerLogs(con, action.exec.asInstanceOf[CodeExec[_]].sentinelledLogs, action.limits.logs)

                Future {
                    // Force delete the container instead of just pausing it iff the initialization failed or the container
                    // failed otherwise. An example of a ContainerError is the timeout of an action in which case the
                    // container is to be removed to prevent leaking of an activation across to new activations.
                    // Since putting back the container involves pausing, run this in a Future so as not to block transaction
                    // completion but also return resources promptly.
                    // Note: using infinite thread pool so using a future here for a long/blocking operation is acceptable.
                    val deleteContainer = failedInit || result.errored
                    pool.putBack(con, deleteContainer)
                }

                activationResult withLogs ActivationLogs(contents)
        }
    }

    /**
     * Runs the action in the container if the initialization succeeded and returns a triple
     * (initialization failed?, the container, the init result if initialization failed else the run result)
     */
    private def runAction(tran: Transaction, action: WhiskAction, con: WhiskContainer, initResultOpt: Option[RunResult])(
        implicit transid: TransactionId): (Boolean, WhiskContainer, RunResult) = {
        def run() = {
            val msg = tran.msg
            val auth = msg.user.authkey
            val payload = msg.content getOrElse JsObject()
            val boundParams = action.parameters.toJsObject
            val params = JsObject(boundParams.fields ++ payload.fields)
            val timeout = action.limits.timeout.duration
            con.run(msg, params, timeout)
        }

        initResultOpt match {
            // cached container
            case None => (false, con, run())

            // new container
            case Some(init @ RunResult(interval, response)) =>
                tran.initInterval = Some(interval)
                if (init.ok) {
                    (false, con, run())
                } else {
                    (true, con, initResultOpt.get)
                }
        }
    }

    /**
     * Creates WhiskActivation for the "run result" (which could be a failed initialization); this
     * method is only reached if the action actually ran with no invoker exceptions).
     *
     * @return WhiskActivation
     */
    private def makeActivationResultForSuccess(tran: Transaction, action: WhiskAction, failedInit: Boolean, result: RunResult)(
        implicit transid: TransactionId): WhiskActivation = {
        if (!failedInit) tran.runInterval = Some(result.interval)

        val msg = tran.msg
        val activationInterval = computeActivationInterval(tran)
        val activationResponse = getActivationResponse(activationInterval, action.limits.timeout.duration, result, failedInit)
        makeWhiskActivation(msg, EntityPath(action.fullyQualifiedName(false).toString), action.version, activationResponse, activationInterval, Some(action.limits))
    }

    /**
     * Sends ActiveAck message for a completed activation.
     * If for some reason posting to the message bus fails, an active ack may not be sent.
     */
    private def sendActiveAck(tran: Transaction, activationResult: WhiskActivation)(
        implicit transid: TransactionId): Unit = {

        def send(res: Either[ActivationId, WhiskActivation], recovery: Boolean = false) = {
            val msg = CompletionMessage(transid, res, this.name)
            producer.send(s"completed${tran.msg.rootControllerIndex.toInt}", msg).andThen {
                case Success(_) =>
                    logging.info(this, s"posted ${if (recovery) "recovery" else ""} completion of activation ${activationResult.activationId}")
            }
        }

        send(Right(activationResult)).onFailure {
            case t if t.getCause.isInstanceOf[RecordTooLargeException] =>
                send(Left(activationResult.activationId), recovery = true)
        }
    }

    // The nodeJsAction runner inserts this line in the logs at the end
    // of each activation
    private val LogRetryCount = 15
    private val LogRetry = 100 // millis

    /**
     * Waits for log cursor to advance. This will retry up to tries times
     * if the cursor has not yet advanced. This will penalize docker actions
     * that do not log. It is OK for proxied containers because the runtime emits
     * the END_OF_ACTIVATION_MARKER automatically and that advances the cursor.
     *
     * Note: Updates the container's log cursor to indicate consumption of log.
     * It is possible that log messages form one activation spill over into the
     * next activation if the marker is not observed but the log limit is reached.
     */
    private def getContainerLogs(con: WhiskContainer, sentinelled: Boolean, loglimit: LogLimit, tries: Int = LogRetryCount)(
        implicit transid: TransactionId): Vector[String] = {
        val size = pool.getLogSize(con, runningInContainer)
        val advanced = size != con.lastLogSize
        if (tries <= 0 || advanced) {
            val rawLogBytes = con.synchronized {
                pool.getDockerLogContent(con.containerId, con.lastLogSize, size, runningInContainer)
            }

            val rawLog = new String(rawLogBytes, StandardCharsets.UTF_8)

            val (complete, isTruncated, logs) = processJsonDriverLogContents(rawLog, sentinelled, loglimit.asMegaBytes)

            if (tries > 0 && !complete && !isTruncated) {
                logging.info(this, s"log cursor advanced but missing sentinel, trying $tries more times")
                Thread.sleep(LogRetry)
                // note this is not an incremental read - will re-process the entire log file
                getContainerLogs(con, sentinelled, loglimit, tries - 1)
            } else {
                con.lastLogSize = size
                logs
            }
        } else {
            logging.info(this, s"log cursor has not advanced, trying $tries more times")
            Thread.sleep(LogRetry)
            getContainerLogs(con, sentinelled, loglimit, tries - 1)
        }
    }

    // -------------------------------------------------------------------------------------------------------------

    /**
     * Interprets the responses from the container and maps it to an appropriate ActivationResponse.
     * Note: it is possible for result.response to be None if the container timed out.
     */
    private def getActivationResponse(
        interval: Interval,
        timeout: Duration,
        runResult: RunResult,
        failedInit: Boolean)(
            implicit transid: TransactionId): ActivationResponse = {
        if (interval.duration >= timeout) {
            ActivationResponse.applicationError(Messages.timedoutActivation(timeout, failedInit))
        } else if (!failedInit) {
            ActivationResponse.processRunResponseContent(runResult.response, logging)
        } else {
            ActivationResponse.processInitResponseContent(runResult.response, logging)
        }
    }

    /**
     * Creates a WhiskActivation for the given action, response and duration.
     */
    private def makeWhiskActivation(
        msg: ActivationMessage,
        actionName: EntityPath,
        actionVersion: SemVer,
        activationResponse: ActivationResponse,
        interval: Interval,
        limits: Option[ActionLimits]) = {
        val causedBy = if (msg.causedBySequence) Parameters("causedBy", "sequence".toJson) else Parameters()
        WhiskActivation(
            namespace = msg.activationNamespace,
            name = actionName.last,
            version = actionVersion,
            publish = false,
            subject = msg.user.subject,
            activationId = msg.activationId,
            cause = msg.cause,
            start = interval.start,
            end = interval.end,
            response = activationResponse,
            logs = ActivationLogs(),
            annotations = {
                limits.map(l => Parameters("limits", l.toJson)).getOrElse(Parameters()) ++
                    Parameters("path", actionName.toJson) ++ causedBy
            },
            duration = Some(interval.duration.toMillis))

    }

    /**
     * Reconstructs an interval based on the time spent in the various operations.
     * The goal is for the interval to have a duration corresponding to the sum of all durations
     * and an endtime corresponding to the latest endtime.
     *
     * @param transaction the transaction object containing metadata
     * @return interval for the transaction with start/end times computed
     */
    private def computeActivationInterval(transaction: Transaction): Interval = {
        (transaction.initInterval, transaction.runInterval) match {
            case (None, Some(run))  => run
            case (Some(init), None) => init
            case (None, None)       => Interval(Instant.now(Clock.systemUTC()), Instant.now(Clock.systemUTC()))
            case (Some(init), Some(Interval(runStart, runEnd))) =>
                Interval(runStart.minusMillis(init.duration.toMillis), runEnd)
        }
    }

    /**
     * Rewrites exceptions during invocation into new exceptions.
     */
    private def disambiguateActivationException(t: Throwable, action: WhiskAction)(
        implicit transid: TransactionId): ActivationException = {
        t match {
            // in case of container pull/run operations that fail to execute, assign an appropriate error response
            case BlackBoxContainerError(msg) => ActivationException(msg, internalError = false)
            case WhiskContainerError(msg)    => ActivationException(msg)
            case _ =>
                logging.error(this, s"failed during invoke: $t")
                ActivationException(s"Failed to run action '${action.docid}': ${t.getMessage}")
        }
    }

    private val entityStore = WhiskEntityStore.datastore(config)
    private val authStore = WhiskAuthStore.datastore(config)
    private val activationStore = WhiskActivationStore.datastore(config)
    private val pool = new ContainerPool(config, instance)
    private val activationCounter = new Counter() // global activation counter
}
=======
>>>>>>> 45d43250

object Invoker {
    /**
     * An object which records the environment variables required for this component to run.
     */
    def requiredProperties = Map(
        servicePort -> 8080.toString(),
        dockerRegistry -> null,
        dockerImagePrefix -> null) ++
        ExecManifest.requiredProperties ++
        WhiskEntityStore.requiredProperties ++
        WhiskActivationStore.requiredProperties ++
        kafkaHost ++
        wskApiHost ++ Map(
            dockerImageTag -> "latest",
            invokerNumCore -> "4",
            invokerCoreShare -> "2",
            invokerContainerPolicy -> "",
            invokerContainerDns -> "",
            invokerContainerNetwork -> null)

    def main(args: Array[String]): Unit = {
        require(args.length == 1, "invoker instance required")
        val invokerInstance = InstanceId(args(0).toInt)

        implicit val ec = ExecutionContextFactory.makeCachedThreadPoolExecutionContext()
        implicit val actorSystem: ActorSystem = ActorSystem(
            name = "invoker-actor-system",
            defaultExecutionContext = Some(ec))

        implicit val logger = new ZipkinLogging(new AkkaLogging(akka.event.Logging.getLogger(actorSystem, this)))
        TraceUtil.init(actorSystem);
        // load values for the required properties from the environment
        implicit val config = new WhiskConfig(requiredProperties)

        def abort() = {
            logger.error(this, "Bad configuration, cannot start.")
            actorSystem.terminate()
            Await.result(actorSystem.whenTerminated, 30.seconds)
            sys.exit(1)
        }

        if (!config.isValid) {
            abort()
        }

        val execManifest = ExecManifest.initialize(config)
        if (execManifest.isFailure) {
            logger.error(this, s"Invalid runtimes manifest: ${execManifest.failed.get}")
            abort()
        }

        val msgProvider = SpiLoader.get[MessagingProvider]()
        val producer = msgProvider.getProducer(config, ec)
        val invoker = new InvokerReactive(config, invokerInstance, producer)

        Scheduler.scheduleWaitAtMost(1.seconds)(() => {
            producer.send("health", PingMessage(invokerInstance)).andThen {
                case Failure(t) => logger.error(this, s"failed to ping the controller: $t")
            }
        })

        val port = config.servicePort.toInt
        BasicHttpService.startService(
            new InvokerServer(invokerInstance, invokerInstance.toInt).route, port)(
                actorSystem, ActorMaterializer.create(actorSystem))
    }
}<|MERGE_RESOLUTION|>--- conflicted
+++ resolved
@@ -24,9 +24,9 @@
 import akka.actor.ActorSystem
 import akka.stream.ActorMaterializer
 import whisk.common.AkkaLogging
+import whisk.common.Scheduler
 import whisk.common.ZipkinLogging
 import whisk.common.tracing.TraceUtil
-import whisk.common.Scheduler
 import whisk.core.WhiskConfig
 import whisk.core.WhiskConfig._
 import whisk.core.connector.MessagingProvider
@@ -38,388 +38,6 @@
 import whisk.http.BasicHttpService
 import whisk.spi.SpiLoader
 import whisk.utils.ExecutionContextFactory
-<<<<<<< HEAD
-import whisk.common.Scheduler
-import whisk.core.connector.PingMessage
-import scala.util.Try
-import whisk.core.connector.MessageProducer
-import org.apache.kafka.common.errors.RecordTooLargeException
-
-/**
- * A kafka message handler that invokes actions as directed by message on topic "/actions/invoke".
- * The message path must contain a fully qualified action name and an optional revision id.
- *
- * @param config the whisk configuration
- * @param instance the invoker instance number
- * @param runningInContainer if false, invoker is run outside a container -- for testing
- */
-class Invoker(
-    config: WhiskConfig,
-    instance: InstanceId,
-    activationFeed: ActorRef,
-    producer: MessageProducer,
-    runningInContainer: Boolean = true)(implicit actorSystem: ActorSystem, logging: Logging)
-    extends MessageHandler(s"invoker${instance.toInt}")
-    with ActionLogDriver {
-
-    private implicit val executionContext: ExecutionContext = actorSystem.dispatcher
-
-    TransactionId.invoker.mark(this, LoggingMarkers.INVOKER_STARTUP(instance.toInt), s"starting invoker instance ${instance.toInt}")
-
-    /**
-     * This is the handler for the kafka message
-     *
-     * @param msg is the kafka message payload as Json
-     * @param matches contains the regex matches
-     */
-    override def onMessage(msg: ActivationMessage)(implicit transid: TransactionId): Future[DocInfo] = {
-        require(msg != null, "message undefined")
-        require(msg.action.version.isDefined, "action version undefined")
-
-        //set current trace to continue tracing in context of given request
-        TraceUtil.setTracedRequestForTrasactionId(transid, msg.traceMetadata)
-
-        val start = transid.started(this, LoggingMarkers.INVOKER_ACTIVATION)
-        val namespace = msg.action.path
-        val name = msg.action.name
-        val actionid = FullyQualifiedEntityName(namespace, name).toDocId.asDocInfo(msg.revision)
-        val tran = Transaction(msg)
-        val subject = msg.user.subject
-
-        logging.info(this, s"${actionid.id} $subject ${msg.activationId}")
-
-        // the activation must terminate with only one attempt to write an activation record to the datastore
-        // hence when the transaction is fully processed, this method will complete a promise with the datastore
-        // future writing back the activation record and for which there are three cases:
-        // 1. success: there were no exceptions and hence the invoke path operated normally,
-        // 2. error during invocation: an exception occurred while trying to run the action (failed to bring up a container for example),
-        // 3. error fetching action: an exception occurred reading from the db, didn't get to run.
-        val transactionPromise = Promise[DocInfo]
-
-        // caching is enabled since actions have revision id and an updated
-        // action will not hit in the cache due to change in the revision id;
-        // if the doc revision is missing, then bypass cache
-        if (actionid.rev == DocRevision.empty) {
-            logging.error(this, s"revision was not provided for ${actionid.id}")
-        }
-
-        WhiskAction.get(entityStore, actionid.id, actionid.rev, fromCache = actionid.rev != DocRevision.empty) onComplete {
-            case Success(action) =>
-                // only Exec instances that are subtypes of CodeExec reach the invoker
-                assume(action.exec.isInstanceOf[CodeExec[_]])
-
-                invokeAction(tran, action) onComplete {
-                    case Success(activation) =>
-                        transactionPromise.completeWith {
-                            // this completes the successful activation case (1)
-                            completeTransaction(tran, activation, ContainerReleased)
-                        }
-
-                    case Failure(t) =>
-                        logging.info(this, s"activation failed")
-                        val failure = disambiguateActivationException(t, action)
-                        transactionPromise.completeWith {
-                            // this completes the failed activation case (2)
-                            completeTransactionWithError(action.docid, action.version, tran, failure.activationResponse, Some(action.limits))
-                        }
-                }
-
-            case Failure(t) =>
-                logging.error(this, s"failed to fetch action from db: ${t.getMessage}")
-                val failureResponse = ActivationResponse.whiskError(s"Failed to fetch action.")
-                transactionPromise.completeWith {
-                    // this completes the failed to fetch case (3)
-                    completeTransactionWithError(actionid.id, msg.action.version.get, tran, failureResponse, None)
-                }
-        }
-
-        transactionPromise.future
-    }
-
-    /*
-     * Creates a whisk activation out of the errorMsg and finish the transaction.
-     * Failing with an error can involve multiple futures but the effecting call is completeTransaction which is guarded.
-     */
-    protected def completeTransactionWithError(name: DocId, version: SemVer, tran: Transaction, response: ActivationResponse, limits: Option[ActionLimits])(
-        implicit transid: TransactionId): Future[DocInfo] = {
-        val msg = tran.msg
-        val interval = computeActivationInterval(tran)
-        val activationResult = makeWhiskActivation(msg, EntityPath(name.id), version, response, interval, limits)
-
-        // send activate ack for failed activations
-        sendActiveAck(tran, activationResult)
-
-        completeTransaction(tran, activationResult, FailedActivation(transid))
-    }
-
-    /*
-     * Action that must be taken when an activation completes (with or without error).
-     *
-     * Invariant: Only one call to here succeeds.  Even though the sync block wrap WhiskActivation.put,
-     *            it is only blocking this transaction which is finishing anyway.
-     */
-    protected def completeTransaction(tran: Transaction, activation: WhiskActivation, releaseResource: ActivationNotification)(
-        implicit transid: TransactionId): Future[DocInfo] = {
-        tran.synchronized {
-            tran.result match {
-                case Some(res) => res
-                case None => {
-                    activationCounter.next() // this is the global invoker counter
-                    // Send a message to the activation feed indicating there is a free resource to handle another activation.
-                    // Since all transaction completions flow through this method and the invariant is that the transaction is
-                    // completed only once, there is only one completion message sent to the feed as a result.
-                    activationFeed ! releaseResource
-                    // Since there is no active action taken for completion from the invoker, writing activation record is it.
-                    logging.info(this, "recording the activation result to the data store")
-                    val result = WhiskActivation.put(activationStore, activation) andThen {
-                        case Success(id) => logging.info(this, s"recorded activation")
-                        case Failure(t)  => logging.error(this, s"failed to record activation")
-                    }
-                    tran.result = Some(result)
-                    result
-                }
-            }
-        }
-    }
-
-    /**
-     * Executes the action: gets a container (new or recycled), initializes it if necessary, and runs the action.
-     *
-     * @return WhiskActivation
-     */
-    protected def invokeAction(tran: Transaction, action: WhiskAction)(
-        implicit transid: TransactionId): Future[WhiskActivation] = {
-        Future { pool.getAction(action, tran.msg.user.authkey) } map {
-            case (con, initResultOpt) => runAction(tran, action, con, initResultOpt)
-        } map {
-            case (failedInit, con, result) =>
-                // process the result and send active ack message
-                val activationResult = makeActivationResultForSuccess(tran, action, failedInit, result)
-                sendActiveAck(tran, activationResult)
-
-                // after sending active ack, drain logs and return container
-                val contents = getContainerLogs(con, action.exec.asInstanceOf[CodeExec[_]].sentinelledLogs, action.limits.logs)
-
-                Future {
-                    // Force delete the container instead of just pausing it iff the initialization failed or the container
-                    // failed otherwise. An example of a ContainerError is the timeout of an action in which case the
-                    // container is to be removed to prevent leaking of an activation across to new activations.
-                    // Since putting back the container involves pausing, run this in a Future so as not to block transaction
-                    // completion but also return resources promptly.
-                    // Note: using infinite thread pool so using a future here for a long/blocking operation is acceptable.
-                    val deleteContainer = failedInit || result.errored
-                    pool.putBack(con, deleteContainer)
-                }
-
-                activationResult withLogs ActivationLogs(contents)
-        }
-    }
-
-    /**
-     * Runs the action in the container if the initialization succeeded and returns a triple
-     * (initialization failed?, the container, the init result if initialization failed else the run result)
-     */
-    private def runAction(tran: Transaction, action: WhiskAction, con: WhiskContainer, initResultOpt: Option[RunResult])(
-        implicit transid: TransactionId): (Boolean, WhiskContainer, RunResult) = {
-        def run() = {
-            val msg = tran.msg
-            val auth = msg.user.authkey
-            val payload = msg.content getOrElse JsObject()
-            val boundParams = action.parameters.toJsObject
-            val params = JsObject(boundParams.fields ++ payload.fields)
-            val timeout = action.limits.timeout.duration
-            con.run(msg, params, timeout)
-        }
-
-        initResultOpt match {
-            // cached container
-            case None => (false, con, run())
-
-            // new container
-            case Some(init @ RunResult(interval, response)) =>
-                tran.initInterval = Some(interval)
-                if (init.ok) {
-                    (false, con, run())
-                } else {
-                    (true, con, initResultOpt.get)
-                }
-        }
-    }
-
-    /**
-     * Creates WhiskActivation for the "run result" (which could be a failed initialization); this
-     * method is only reached if the action actually ran with no invoker exceptions).
-     *
-     * @return WhiskActivation
-     */
-    private def makeActivationResultForSuccess(tran: Transaction, action: WhiskAction, failedInit: Boolean, result: RunResult)(
-        implicit transid: TransactionId): WhiskActivation = {
-        if (!failedInit) tran.runInterval = Some(result.interval)
-
-        val msg = tran.msg
-        val activationInterval = computeActivationInterval(tran)
-        val activationResponse = getActivationResponse(activationInterval, action.limits.timeout.duration, result, failedInit)
-        makeWhiskActivation(msg, EntityPath(action.fullyQualifiedName(false).toString), action.version, activationResponse, activationInterval, Some(action.limits))
-    }
-
-    /**
-     * Sends ActiveAck message for a completed activation.
-     * If for some reason posting to the message bus fails, an active ack may not be sent.
-     */
-    private def sendActiveAck(tran: Transaction, activationResult: WhiskActivation)(
-        implicit transid: TransactionId): Unit = {
-
-        def send(res: Either[ActivationId, WhiskActivation], recovery: Boolean = false) = {
-            val msg = CompletionMessage(transid, res, this.name)
-            producer.send(s"completed${tran.msg.rootControllerIndex.toInt}", msg).andThen {
-                case Success(_) =>
-                    logging.info(this, s"posted ${if (recovery) "recovery" else ""} completion of activation ${activationResult.activationId}")
-            }
-        }
-
-        send(Right(activationResult)).onFailure {
-            case t if t.getCause.isInstanceOf[RecordTooLargeException] =>
-                send(Left(activationResult.activationId), recovery = true)
-        }
-    }
-
-    // The nodeJsAction runner inserts this line in the logs at the end
-    // of each activation
-    private val LogRetryCount = 15
-    private val LogRetry = 100 // millis
-
-    /**
-     * Waits for log cursor to advance. This will retry up to tries times
-     * if the cursor has not yet advanced. This will penalize docker actions
-     * that do not log. It is OK for proxied containers because the runtime emits
-     * the END_OF_ACTIVATION_MARKER automatically and that advances the cursor.
-     *
-     * Note: Updates the container's log cursor to indicate consumption of log.
-     * It is possible that log messages form one activation spill over into the
-     * next activation if the marker is not observed but the log limit is reached.
-     */
-    private def getContainerLogs(con: WhiskContainer, sentinelled: Boolean, loglimit: LogLimit, tries: Int = LogRetryCount)(
-        implicit transid: TransactionId): Vector[String] = {
-        val size = pool.getLogSize(con, runningInContainer)
-        val advanced = size != con.lastLogSize
-        if (tries <= 0 || advanced) {
-            val rawLogBytes = con.synchronized {
-                pool.getDockerLogContent(con.containerId, con.lastLogSize, size, runningInContainer)
-            }
-
-            val rawLog = new String(rawLogBytes, StandardCharsets.UTF_8)
-
-            val (complete, isTruncated, logs) = processJsonDriverLogContents(rawLog, sentinelled, loglimit.asMegaBytes)
-
-            if (tries > 0 && !complete && !isTruncated) {
-                logging.info(this, s"log cursor advanced but missing sentinel, trying $tries more times")
-                Thread.sleep(LogRetry)
-                // note this is not an incremental read - will re-process the entire log file
-                getContainerLogs(con, sentinelled, loglimit, tries - 1)
-            } else {
-                con.lastLogSize = size
-                logs
-            }
-        } else {
-            logging.info(this, s"log cursor has not advanced, trying $tries more times")
-            Thread.sleep(LogRetry)
-            getContainerLogs(con, sentinelled, loglimit, tries - 1)
-        }
-    }
-
-    // -------------------------------------------------------------------------------------------------------------
-
-    /**
-     * Interprets the responses from the container and maps it to an appropriate ActivationResponse.
-     * Note: it is possible for result.response to be None if the container timed out.
-     */
-    private def getActivationResponse(
-        interval: Interval,
-        timeout: Duration,
-        runResult: RunResult,
-        failedInit: Boolean)(
-            implicit transid: TransactionId): ActivationResponse = {
-        if (interval.duration >= timeout) {
-            ActivationResponse.applicationError(Messages.timedoutActivation(timeout, failedInit))
-        } else if (!failedInit) {
-            ActivationResponse.processRunResponseContent(runResult.response, logging)
-        } else {
-            ActivationResponse.processInitResponseContent(runResult.response, logging)
-        }
-    }
-
-    /**
-     * Creates a WhiskActivation for the given action, response and duration.
-     */
-    private def makeWhiskActivation(
-        msg: ActivationMessage,
-        actionName: EntityPath,
-        actionVersion: SemVer,
-        activationResponse: ActivationResponse,
-        interval: Interval,
-        limits: Option[ActionLimits]) = {
-        val causedBy = if (msg.causedBySequence) Parameters("causedBy", "sequence".toJson) else Parameters()
-        WhiskActivation(
-            namespace = msg.activationNamespace,
-            name = actionName.last,
-            version = actionVersion,
-            publish = false,
-            subject = msg.user.subject,
-            activationId = msg.activationId,
-            cause = msg.cause,
-            start = interval.start,
-            end = interval.end,
-            response = activationResponse,
-            logs = ActivationLogs(),
-            annotations = {
-                limits.map(l => Parameters("limits", l.toJson)).getOrElse(Parameters()) ++
-                    Parameters("path", actionName.toJson) ++ causedBy
-            },
-            duration = Some(interval.duration.toMillis))
-
-    }
-
-    /**
-     * Reconstructs an interval based on the time spent in the various operations.
-     * The goal is for the interval to have a duration corresponding to the sum of all durations
-     * and an endtime corresponding to the latest endtime.
-     *
-     * @param transaction the transaction object containing metadata
-     * @return interval for the transaction with start/end times computed
-     */
-    private def computeActivationInterval(transaction: Transaction): Interval = {
-        (transaction.initInterval, transaction.runInterval) match {
-            case (None, Some(run))  => run
-            case (Some(init), None) => init
-            case (None, None)       => Interval(Instant.now(Clock.systemUTC()), Instant.now(Clock.systemUTC()))
-            case (Some(init), Some(Interval(runStart, runEnd))) =>
-                Interval(runStart.minusMillis(init.duration.toMillis), runEnd)
-        }
-    }
-
-    /**
-     * Rewrites exceptions during invocation into new exceptions.
-     */
-    private def disambiguateActivationException(t: Throwable, action: WhiskAction)(
-        implicit transid: TransactionId): ActivationException = {
-        t match {
-            // in case of container pull/run operations that fail to execute, assign an appropriate error response
-            case BlackBoxContainerError(msg) => ActivationException(msg, internalError = false)
-            case WhiskContainerError(msg)    => ActivationException(msg)
-            case _ =>
-                logging.error(this, s"failed during invoke: $t")
-                ActivationException(s"Failed to run action '${action.docid}': ${t.getMessage}")
-        }
-    }
-
-    private val entityStore = WhiskEntityStore.datastore(config)
-    private val authStore = WhiskAuthStore.datastore(config)
-    private val activationStore = WhiskActivationStore.datastore(config)
-    private val pool = new ContainerPool(config, instance)
-    private val activationCounter = new Counter() // global activation counter
-}
-=======
->>>>>>> 45d43250
 
 object Invoker {
     /**
@@ -449,9 +67,9 @@
         implicit val actorSystem: ActorSystem = ActorSystem(
             name = "invoker-actor-system",
             defaultExecutionContext = Some(ec))
-
         implicit val logger = new ZipkinLogging(new AkkaLogging(akka.event.Logging.getLogger(actorSystem, this)))
         TraceUtil.init(actorSystem);
+
         // load values for the required properties from the environment
         implicit val config = new WhiskConfig(requiredProperties)
 
