/*
 * Licensed to the Apache Software Foundation (ASF) under one or more
 * contributor license agreements.  See the NOTICE file distributed with
 * this work for additional information regarding copyright ownership.
 * The ASF licenses this file to You under the Apache License, Version 2.0
 * (the "License"); you may not use this file except in compliance with
 * the License.  You may obtain a copy of the License at
 *
 *     http://www.apache.org/licenses/LICENSE-2.0
 *
 * Unless required by applicable law or agreed to in writing, software
 * distributed under the License is distributed on an "AS IS" BASIS,
 * WITHOUT WARRANTIES OR CONDITIONS OF ANY KIND, either express or implied.
 * See the License for the specific language governing permissions and
 * limitations under the License.
 */

package whisk.core.invoker

import java.nio.charset.StandardCharsets
import java.time.Instant

import akka.actor.{ActorRefFactory, ActorSystem, Props}
import akka.event.Logging.InfoLevel
import akka.stream.ActorMaterializer
import org.apache.kafka.common.errors.RecordTooLargeException
import pureconfig._
import spray.json._
<<<<<<< HEAD
import whisk.common.Logging
import whisk.common.LoggingMarkers
import whisk.common.TransactionId
import whisk.core.{ConfigKeys, WhiskConfig}
import whisk.core.connector.ActivationMessage
import whisk.core.connector.CompletionMessage
import whisk.core.connector.MessageFeed
import whisk.core.connector.MessageProducer
import whisk.core.connector.MessagingProvider
import whisk.core.containerpool.ContainerFactoryProvider
import whisk.core.containerpool.ContainerPool
import whisk.core.containerpool.ContainerProxy
import whisk.core.containerpool.PrewarmConfig
import whisk.core.containerpool.PrewarmingConfig
import whisk.core.containerpool.Run
=======
import whisk.common._
import whisk.core.{ConfigKeys, WhiskConfig}
import whisk.core.connector._
import whisk.core.containerpool._
>>>>>>> 7112143d
import whisk.core.containerpool.logging.LogStoreProvider
import whisk.core.database._
import whisk.core.entity._
import whisk.core.entity.size._
import whisk.http.Messages
import whisk.spi.SpiLoader
<<<<<<< HEAD
import akka.event.Logging.InfoLevel
import pureconfig.loadConfigOrThrow
=======
>>>>>>> 7112143d

import scala.concurrent.{ExecutionContext, Future}
import scala.concurrent.duration._
import scala.util.{Failure, Success}
import DefaultJsonProtocol._

class InvokerReactive(
  config: WhiskConfig,
  instance: InstanceId,
  producer: MessageProducer,
  poolConfig: ContainerPoolConfig = loadConfigOrThrow[ContainerPoolConfig](ConfigKeys.containerPool))(
  implicit actorSystem: ActorSystem,
  logging: Logging) {

  implicit val materializer: ActorMaterializer = ActorMaterializer()
  implicit val ec: ExecutionContext = actorSystem.dispatcher
  implicit val cfg: WhiskConfig = config

  private val logsProvider = SpiLoader.get[LogStoreProvider].logStore(actorSystem)
  logging.info(this, s"LogStoreProvider: ${logsProvider.getClass}")

  /**
   * Factory used by the ContainerProxy to physically create a new container.
   *
   * Create and initialize the container factory before kicking off any other
   * task or actor because further operation does not make sense if something
   * goes wrong here. Initialization will throw an exception upon failure.
   */
  private val containerFactory =
    SpiLoader
      .get[ContainerFactoryProvider]
      .getContainerFactory(
        actorSystem,
        logging,
        config,
        instance,
        Map(
          "--cap-drop" -> Set("NET_RAW", "NET_ADMIN"),
          "--ulimit" -> Set("nofile=1024:1024"),
          "--pids-limit" -> Set("1024")) ++ logsProvider.containerParameters)
  containerFactory.init()
  sys.addShutdownHook(containerFactory.cleanup())

  /** Initialize needed databases */
  private val entityStore = WhiskEntityStore.datastore()
  private val activationStore = WhiskActivationStore.datastore()
  private val authStore = WhiskAuthStore.datastore()

  private val namespaceBlacklist = new NamespaceBlacklist(authStore)

  Scheduler.scheduleWaitAtMost(loadConfigOrThrow[NamespaceBlacklistConfig](ConfigKeys.blacklist).pollInterval) { () =>
    logging.debug(this, "running background job to update blacklist")
    namespaceBlacklist.refreshBlacklist()(ec, TransactionId.invoker).andThen {
      case Success(set) => logging.info(this, s"updated blacklist to ${set.size} entries")
      case Failure(t)   => logging.error(this, s"error on updating the blacklist: ${t.getMessage}")
    }
  }

  /** Initialize message consumers */
  private val topic = s"invoker${instance.toInt}"
  private val maximumContainers = poolConfig.maxActiveContainers
  private val msgProvider = SpiLoader.get[MessagingProvider]
  private val consumer = msgProvider.getConsumer(
    config,
    topic,
    topic,
    maximumContainers,
    maxPollInterval = TimeLimit.MAX_DURATION + 1.minute)

  private val activationFeed = actorSystem.actorOf(Props {
    new MessageFeed("activation", logging, consumer, maximumContainers, 500.milliseconds, processActivationMessage)
  })

  /** Sends an active-ack. */
  private val ack = (tid: TransactionId,
                     activationResult: WhiskActivation,
                     blockingInvoke: Boolean,
                     controllerInstance: InstanceId,
                     userId: UUID) => {
    implicit val transid: TransactionId = tid

    def send(res: Either[ActivationId, WhiskActivation], recovery: Boolean = false) = {
      val msg = CompletionMessage(transid, res, instance)
      producer.send(s"completed${controllerInstance.toInt}", msg).andThen {
        case Success(_) =>
          logging.info(
            this,
            s"posted ${if (recovery) "recovery" else "completion"} of activation ${activationResult.activationId}")
      }
    }
    // Potentially sends activation metadata to kafka if user events are enabled
    UserEvents.send(
      producer, {
        val activation = Activation(
          activationResult.namespace + EntityPath.PATHSEP + activationResult.name,
          activationResult.response.statusCode,
          activationResult.duration.getOrElse(0),
          activationResult.annotations.getAs[Long](WhiskActivation.waitTimeAnnotation).getOrElse(0),
          activationResult.annotations.getAs[Long](WhiskActivation.initTimeAnnotation).getOrElse(0),
          activationResult.annotations.getAs[String](WhiskActivation.kindAnnotation).getOrElse("unknown_kind"),
          activationResult.annotations.getAs[Boolean](WhiskActivation.conductorAnnotation).getOrElse(false),
          activationResult.annotations
            .getAs[ActionLimits](WhiskActivation.limitsAnnotation)
            .map(al => al.memory.megabytes)
            .getOrElse(0),
          activationResult.annotations.getAs[Boolean](WhiskActivation.causedByAnnotation).getOrElse(false))
        EventMessage(
          s"invoker${instance.instance}",
          activation,
          activationResult.subject,
          activationResult.namespace.toString,
          userId,
          activation.typeName)
      })

    send(Right(if (blockingInvoke) activationResult else activationResult.withoutLogsOrResult)).recoverWith {
      case t if t.getCause.isInstanceOf[RecordTooLargeException] =>
        send(Left(activationResult.activationId), recovery = true)
    }
  }

  /** Stores an activation in the database. */
  private val store = (tid: TransactionId, activation: WhiskActivation) => {
    implicit val transid: TransactionId = tid
    logging.debug(this, "recording the activation result to the data store")
    WhiskActivation.put(activationStore, activation)(tid, notifier = None).andThen {
      case Success(id) => logging.debug(this, s"recorded activation")
      case Failure(t)  => logging.error(this, s"failed to record activation")
    }
  }

  /** Creates a ContainerProxy Actor when being called. */
  private val childFactory = (f: ActorRefFactory) =>
    f.actorOf(
      ContainerProxy
        .props(containerFactory.createContainer, ack, store, logsProvider.collectLogs, instance, poolConfig))

<<<<<<< HEAD
  val prewarmConfig = loadConfigOrThrow[PrewarmConfig](ConfigKeys.prewarm)
  val prewarmKind = prewarmConfig.kind
  val prewarmCount = prewarmConfig.count
  val prewarmExec = ExecManifest.runtimesManifest
=======
  private val prewarmKind = "nodejs:6"
  private val prewarmExec = ExecManifest.runtimesManifest
>>>>>>> 7112143d
    .resolveDefaultRuntime(prewarmKind)
    .map(manifest => CodeExecAsString(manifest, "", None))
    .get

<<<<<<< HEAD
  val pool = actorSystem.actorOf(
    ContainerPool.props(
      childFactory,
      maximumContainers,
      maximumContainers,
      activationFeed,
      Some(PrewarmingConfig(prewarmCount, prewarmExec, 256.MB))))
=======
  private val pool = actorSystem.actorOf(
    ContainerPool.props(childFactory, poolConfig, activationFeed, Some(PrewarmingConfig(2, prewarmExec, 256.MB))))
>>>>>>> 7112143d

  /** Is called when an ActivationMessage is read from Kafka */
  def processActivationMessage(bytes: Array[Byte]): Future[Unit] = {
    Future(ActivationMessage.parse(new String(bytes, StandardCharsets.UTF_8)))
      .flatMap(Future.fromTry)
      .flatMap { msg =>
        // The message has been parsed correctly, thus the following code needs to *always* produce at least an
        // active-ack.

        implicit val transid: TransactionId = msg.transid

        if (!namespaceBlacklist.isBlacklisted(msg.user)) {
          val start = transid.started(this, LoggingMarkers.INVOKER_ACTIVATION, logLevel = InfoLevel)
          val namespace = msg.action.path
          val name = msg.action.name
          val actionid = FullyQualifiedEntityName(namespace, name).toDocId.asDocInfo(msg.revision)
          val subject = msg.user.subject

          logging.debug(this, s"${actionid.id} $subject ${msg.activationId}")

          // caching is enabled since actions have revision id and an updated
          // action will not hit in the cache due to change in the revision id;
          // if the doc revision is missing, then bypass cache
          if (actionid.rev == DocRevision.empty) logging.warn(this, s"revision was not provided for ${actionid.id}")

          WhiskAction
            .get(entityStore, actionid.id, actionid.rev, fromCache = actionid.rev != DocRevision.empty)
            .flatMap { action =>
              action.toExecutableWhiskAction match {
                case Some(executable) =>
                  pool ! Run(executable, msg)
                  Future.successful(())
                case None =>
                  logging.error(this, s"non-executable action reached the invoker ${action.fullyQualifiedName(false)}")
                  Future.failed(new IllegalStateException("non-executable action reached the invoker"))
              }
            }
            .recoverWith {
              case t =>
                // If the action cannot be found, the user has concurrently deleted it,
                // making this an application error. All other errors are considered system
                // errors and should cause the invoker to be considered unhealthy.
                val response = t match {
                  case _: NoDocumentException =>
                    ActivationResponse.applicationError(Messages.actionRemovedWhileInvoking)
                  case _: DocumentTypeMismatchException | _: DocumentUnreadable =>
                    ActivationResponse.whiskError(Messages.actionMismatchWhileInvoking)
                  case _ =>
                    ActivationResponse.whiskError(Messages.actionFetchErrorWhileInvoking)
                }

                val activation = generateFallbackActivation(msg, response)
                activationFeed ! MessageFeed.Processed
                ack(msg.transid, activation, msg.blocking, msg.rootControllerIndex, msg.user.authkey.uuid)
                store(msg.transid, activation)
                Future.successful(())
            }
        } else {
          // Iff the current namespace is blacklisted, an active-ack is only produced to keep the loadbalancer protocol
          // Due to the protective nature of the blacklist, a database entry is not written.
          activationFeed ! MessageFeed.Processed
          val activation =
            generateFallbackActivation(msg, ActivationResponse.applicationError(Messages.namespacesBlacklisted))
          ack(msg.transid, activation, false, msg.rootControllerIndex, msg.user.authkey.uuid)
          logging.warn(this, s"namespace ${msg.user.namespace} was blocked in invoker.")
          Future.successful(())
        }
      }
      .recoverWith {
        case t =>
          // Iff everything above failed, we have a terminal error at hand. Either the message failed
          // to deserialize, or something threw an error where it is not expected to throw.
          activationFeed ! MessageFeed.Processed
          logging.error(this, s"terminal failure while processing message: $t")
          Future.successful(())
      }
  }

  /** Generates an activation with zero runtime. Usually used for error cases */
  private def generateFallbackActivation(msg: ActivationMessage, response: ActivationResponse): WhiskActivation = {
    val now = Instant.now
    val causedBy = if (msg.causedBySequence) {
      Some(Parameters(WhiskActivation.causedByAnnotation, JsString(Exec.SEQUENCE)))
    } else None

    WhiskActivation(
      activationId = msg.activationId,
      namespace = msg.user.namespace.toPath,
      subject = msg.user.subject,
      cause = msg.cause,
      name = msg.action.name,
      version = msg.action.version.getOrElse(SemVer()),
      start = now,
      end = now,
      duration = Some(0),
      response = response,
      annotations = {
        Parameters(WhiskActivation.pathAnnotation, JsString(msg.action.asString)) ++ causedBy
      })
  }

}<|MERGE_RESOLUTION|>--- conflicted
+++ resolved
@@ -26,39 +26,15 @@
 import org.apache.kafka.common.errors.RecordTooLargeException
 import pureconfig._
 import spray.json._
-<<<<<<< HEAD
-import whisk.common.Logging
-import whisk.common.LoggingMarkers
-import whisk.common.TransactionId
-import whisk.core.{ConfigKeys, WhiskConfig}
-import whisk.core.connector.ActivationMessage
-import whisk.core.connector.CompletionMessage
-import whisk.core.connector.MessageFeed
-import whisk.core.connector.MessageProducer
-import whisk.core.connector.MessagingProvider
-import whisk.core.containerpool.ContainerFactoryProvider
-import whisk.core.containerpool.ContainerPool
-import whisk.core.containerpool.ContainerProxy
-import whisk.core.containerpool.PrewarmConfig
-import whisk.core.containerpool.PrewarmingConfig
-import whisk.core.containerpool.Run
-=======
 import whisk.common._
 import whisk.core.{ConfigKeys, WhiskConfig}
 import whisk.core.connector._
 import whisk.core.containerpool._
->>>>>>> 7112143d
 import whisk.core.containerpool.logging.LogStoreProvider
 import whisk.core.database._
 import whisk.core.entity._
-import whisk.core.entity.size._
 import whisk.http.Messages
 import whisk.spi.SpiLoader
-<<<<<<< HEAD
-import akka.event.Logging.InfoLevel
-import pureconfig.loadConfigOrThrow
-=======
->>>>>>> 7112143d
 
 import scala.concurrent.{ExecutionContext, Future}
 import scala.concurrent.duration._
@@ -196,31 +172,26 @@
       ContainerProxy
         .props(containerFactory.createContainer, ack, store, logsProvider.collectLogs, instance, poolConfig))
 
-<<<<<<< HEAD
-  val prewarmConfig = loadConfigOrThrow[PrewarmConfig](ConfigKeys.prewarm)
-  val prewarmKind = prewarmConfig.kind
-  val prewarmCount = prewarmConfig.count
-  val prewarmExec = ExecManifest.runtimesManifest
-=======
-  private val prewarmKind = "nodejs:6"
-  private val prewarmExec = ExecManifest.runtimesManifest
->>>>>>> 7112143d
-    .resolveDefaultRuntime(prewarmKind)
-    .map(manifest => CodeExecAsString(manifest, "", None))
-    .get
-
-<<<<<<< HEAD
-  val pool = actorSystem.actorOf(
-    ContainerPool.props(
-      childFactory,
-      maximumContainers,
-      maximumContainers,
-      activationFeed,
-      Some(PrewarmingConfig(prewarmCount, prewarmExec, 256.MB))))
-=======
+  val runtimes = ExecManifest.runtimesManifest
+  val prewarmingConfigs  =
+  for( (k,rm) <- runtimes.manifests ; stemCell <- rm.stemCells.getOrElse(List()) if stemCell.count>0 ) yield {
+    //val stemCells = rm.stemCells.getOrElse(List())
+
+    val prewarmCount : Int = stemCell.count
+    val prewarmKind = k
+    val memory = stemCell.memory
+
+    val prewarmExec = ExecManifest.runtimesManifest
+      .resolveDefaultRuntime(prewarmKind)
+      .map { manifest =>
+        new CodeExecAsString(manifest, "", None)
+      }
+      .get
+    (PrewarmingConfig(prewarmCount, prewarmExec, ByteSize.fromString("256M")))
+  }
+
   private val pool = actorSystem.actorOf(
-    ContainerPool.props(childFactory, poolConfig, activationFeed, Some(PrewarmingConfig(2, prewarmExec, 256.MB))))
->>>>>>> 7112143d
+    ContainerPool.props(childFactory, poolConfig, activationFeed, Some(prewarmingConfigs.toList)))
 
   /** Is called when an ActivationMessage is read from Kafka */
   def processActivationMessage(bytes: Array[Byte]): Future[Unit] = {
