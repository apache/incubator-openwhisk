mode: deploy
prompt_user: true
openwhisk_home: "{{ lookup('env', 'OPENWHISK_HOME')|default(playbook_dir + '/..', true) }}"
openwhisk_cli_home: "{{ lookup('env', 'OPENWHISK_CLI') | default(openwhisk_home, true) }}"
exclude_logs_from: []

# This whisk_api_localhost_name_default is used to configure nginx to permit vanity URLs for web actions
# for local deployment. For a public deployment, the specific environment group vars should define
# whisk_api_host_name; this is available to actions and hence must resolve from inside an action container
# specific to the deployment (i.e., it may be an IP address rather than a hostname in some cases).
# For a local deployment, use whisk_api_localhost_name. For a deployment which requires
# different name resolution between the whisk_api_host_name and the whisk_api_local_host_name, both should
# be defined so that the nginx configuration for the server name reflects the public facing naming (of the
# edge router) even if it is different from the API host available to the actions. The precedence order for
# configuring nginx and the SSL certificate generation is:
#   whisk_api_localhost_name (first)
#   whisk_api_host_name (second)
#   whisk_api_localhost_name_default (last)
whisk_api_localhost_name_default: "localhost"

whisk:
  version:
    date: "{{ansible_date_time.iso8601}}"

##
# list of supported runtimes (see whisk.core.entity.ExecManifest for schema).
# briefly:
#   defaultImagePrefix: the default image prefix when not given explicitly
#   defaultImageTag: the default image tag
#   runtimes: set of language runtime families grouped by language (e.g., nodejs, python)
#   blackboxes: list of pre-populated docker action images as "name" with optional "prefix" and "tag"
#
runtimesManifest: "{{ runtimes_manifest | default(runtimesManifestDefault) }}"

runtimesManifestDefault:
  defaultImagePrefix: "openwhisk"
  defaultImageTag: "latest"
  runtimes:
    nodejs:
    - kind: "nodejs"
      image:
        name: "nodejsaction"
      deprecated: true
    - kind: "nodejs:6"
      default: true
      image:
        name: "nodejs6action"
      deprecated: false
    python:
    - kind: "python"
      image:
        name: "python2action"
      deprecated: false
    - kind: "python:2"
      default: true
      image:
        name: "python2action"
      deprecated: false
    - kind: "python:3"
      image:
        name: "python3action"
      deprecated: false
    swift:
    - kind: "swift"
      image:
        name: "swiftaction"
      deprecated: true
    - kind: "swift:3"
      image:
        name: "swift3action"
      deprecated: false
    - kind: "swift:3.1.1"
      default: true
      image:
        name: "action-swift-v3.1.1"
      deprecated: false
    java:
    - kind: "java"
      default: true
      image:
        name: "java8action"
      deprecated: false
      attached:
        attachmentName: "jarfile"
        attachmentType: "application/java-archive"
      sentinelledLogs: false
      requireMain: true
    php:
    - kind: "php:7.1"
      default: true
      deprecated: false
      image:
        name: "action-php-v7.1"
  blackboxes:
    - name: "dockerskeleton"

limits:
  invocationsPerMinute: "{{ limit_invocations_per_minute | default(60) }}"
  concurrentInvocations: "{{ limit_invocations_concurrent | default(30) }}"
  concurrentInvocationsSystem:  "{{ limit_invocations_concurrent_system | default(5000) }}"
  firesPerMinute: "{{ limit_fires_per_minute | default(60) }}"
  sequenceMaxLength: "{{ limit_sequence_max_length | default(50) }}"

# port means outer port
controller:
  basePort: 10001
  heap: "{{ controller_heap | default('2g') }}"
  arguments: "{{ controller_arguments | default('') }}"
  blackboxFraction: "{{ controller_blackbox_fraction | default(0.10) }}"
  instances: "{{ groups['controllers'] | length }}"
<<<<<<< HEAD

#TODO:  Add default docker images to this YAML file here.  Overrides are in
#       environments...
consul:
  confdir: "{{ config_root_dir }}/consul"
  version: 0.7.0
  port:
    server: 8300
    serf_lan: 8301
    serf_wan: 8302
    rpc: 8400
    http: 8500
    dns: 8600
#  docker_image: "consul:0.7.0"
=======
  localBookkeeping: "{{ controller_local_bookkeeping | default('true') }}"
  akka:
    provider: cluster
    cluster:
      basePort: 8000
      host: "{{ groups['controllers'] | map('extract', hostvars, 'ansible_host') | list }}"
      bindPort: 2551
      # at this moment all controllers are seed nodes
      seedNodes: "{{ groups['controllers'] | map('extract', hostvars, 'ansible_host') | list }}"
>>>>>>> 162802d6

registry:
  confdir: "{{ config_root_dir }}/registry"

kafka:
  version: 0.10.2.1
  port: 9092
  ras:
    port: 9093
  heap: "{{ kafka_heap | default('1g') }}"
  topics:
    completed:
      segmentBytes: 536870912
      retentionBytes: "{{ kafka_topics_completed_retentionBytes | default(1073741824) }}"
      retentionMS: 3600000
    health:
      segmentBytes: 536870912
      retentionBytes: "{{ kafka_topics_health_retentionBytes | default(1073741824) }}"
      retentionMS: 3600000
    invoker:
      segmentBytes: 536870912
      retentionBytes: "{{ kafka_topics_invoker_retentionBytes | default(1073741824) }}"
      retentionMS: 172800000
    cacheInvalidation:
      segmentBytes: 536870912
      retentionBytes: 1073741824
      retentionMS: 300000

zookeeper:
  version: 3.4
  port: 2181
#  docker_image: "zookeeper:3.4"

invoker:
  port: 12001
  heap: "{{ invoker_heap | default('2g') }}"
  arguments: "{{ invoker_arguments | default('') }}"
  numcore: 2
  coreshare: 2
  busyThreshold: "{{ invoker_busy_threshold | default(16) }}"
  instances: "{{ groups['invokers'] | length }}"
  # Specify if it is allowed to deploy more than 1 invoker on a single machine.
  allowMultipleInstances: "{{ invoker_allow_multiple_instances | default(false) }}"
  # Specify if it should use docker-runc or docker to pause/unpause containers
  useRunc: "{{ invoker_use_runc | default(true) }}"
  docker:
    become: "{{ invoker_docker_become | default(false) }}"


nginx:
  confdir: "{{ config_root_dir }}/nginx"
  dir:
    become: "{{ nginx_dir_become | default(false) }}"
  version: 1.11
  port:
    http: 80
    api: 443
    adminportal: 8443
  ssl:
    path: "{{ openwhisk_home }}/ansible/roles/nginx/files"
    cert: "openwhisk-server-cert.pem"
    key: "openwhisk-server-key.pem"
    password_enabled: false
    password_file: "ssl.pass"
    client_ca_cert: "{{ openwhisk_client_ca_cert | default('openwhisk-client-ca-cert.pem') }}"
    verify_client: "{{ nginx_ssl_verify_client | default('off') }}"
  wpn:
    router: "{{ nginx_wpn_router | default('1') }}"

# These are the variables to define all database relevant settings.
# The authKeys are the users, that are initially created to use OpenWhisk.
# The keys are stored in ansible/files and will be inserted into the authentication databse.
# The key db.whisk.actions is the name of the database where all artifacts of the user are stored. These artifacts are actions, triggers, rules and packages.
# The key db.whisk.activation is the name of the database where all activations are stored.
# The key db.whisk.auth is the name of the authentication database where all keys of all users are stored.
# The db_prefix is defined for each environment on its own. The CouchDb credentials are also defined for each environment on its own.
db:
  authkeys:
  - guest
  - whisk.system
  whisk:
    actions: "{{ db_prefix }}whisks"
    activations: "{{ db_prefix }}activations"
    auth: "{{ db_prefix }}subjects"

apigateway:
  port:
    api: 9000
    api_secure: 443
    mgmt: 9001
  version: 0.8.2

redis:
  version: 3.2
  port: 6379

linux:
  version: 4.4.0-31

couchdb:
  version: 2.0

docker:
  # The user to install docker for. Defaults to the ansible user if not set. This will be the user who is able to run
  # docker commands on a machine setup with prereq_build.yml
  #user:
  image:
    prefix: "{{ docker_image_prefix | default('whisk') }}"
    tag: "{{ docker_image_tag | default('latest') }}"
  version: 1.12.0-0~trusty
  storagedriver: overlay
  port: 4243
  restart:
    policy: always
  pull:
    retries: 10
    delay: 10

sdk:
  dir:
    become: "{{ sdk_dir_become | default(false) }}"

cli:
  path: "{{ openwhisk_home }}/bin/wsk"
  nginxdir: "{{ nginx.confdir }}/cli/go/download"
  dir:
    become: "{{ cli_dir_become | default(false) }}"

# The default name space is /whisk.system. The catalog namespace must begin with a slash "/".
catalog_namespace: "/whisk.system"

# The catalog_auth_key is used to determine the secret key to authenticate the openwhisk service.
# The value for this variable can be set to either the secret key itself or the file, which
# saves the secret key.
# By default, we take the key from {{ openwhisk_home }}/ansible/files/auth.whisk.system.
catalog_auth_key: "{{ openwhisk_home }}/ansible/files/auth.whisk.system"

# The catalog_repos is used to specify all the catalog names and repository URLs,
# so that openwhisk knows where to download the catalog and install them. The key
# specifies the catalog name and the url saves the URL of the repository. The location
# specifies the location to save the code of the catalog. The version specifies the hash
# of the commit to be cloned. If it is omit or set to HEAD, the latest commit will be
# selected. The repo_update specifies whether to retrieve new revisions from the origin
# repository and the default value is yes, meaning that it will retrieve the new
# revisions. The keys url and location are mandatory and the keys version and repo_update
# are optional. To add a new repository, please follow the template by adding:
#
# catalog_repos:
#   ...
#   <catalog-name>:
#     url: <URL of repository>, mandatory.
#     location: <local location to save the catalog>, mandatory.
#     version: <hash of the commit>, optional, default to HEAD.
#     repo_update: <whether to retrieve new revisions from the origin repository>,
#                  optional, default to no. Yes means to retrieve the new revisions, and
#                  no means not to retrieve the new revisions.
#
catalog_repos:
  openwhisk-catalog:
    url: https://github.com/apache/incubator-openwhisk-catalog.git
    # Set the local location as the same level as openwhisk home, but it can be changed.
    location: "{{ openwhisk_home }}/../openwhisk-catalog"
    version: "HEAD"
    repo_update: "no"

openwhisk_cli_tag: "{{ lookup('ini', 'git_tag section=openwhisk-cli file={{ openwhisk_home }}/ansible/files/package-versions.ini') }}"

# The openwhisk_cli is used to determine how to install the OpenWhisk CLI. The
# installation_mode can be specified into two modes: remote and local.
# The mode remote means to download the available binaries from the releases page
# of the official openwhisk cli repository. The mode local means to build the binaries
# locally in a directory and get them from the local directory. The default value
# for openwhisk is local.
#
# The name specifies the package name of the binaries in remote mode.
#
# The dest_name specifies the package name of the binaries in Nginx in remote mode.
#
# The location specifies the official website where Openwhisk CLI is hosted in
# remote mode or location to save the binaries of the OpenWhisk CLI in local mode.
#

openwhisk_cli:
  installation_mode: local
  local:
    location: "{{ openwhisk_cli_home }}/bin"

# If you would like to use the remote mode, you can uncomment the following section.
#  remote:
#    name: OpenWhisk_CLI
#    dest_name: OpenWhisk_CLI
#    location: "https://github.com/apache/incubator-openwhisk-cli/releases/download/{{ openwhisk_cli_tag }}"

# The list of operating systems for which openwhisk cli binaries are downloaded,
# if the installation_mode is remote.
cli_os:
  - linux
  - mac
  - windows

# The list of architectures for which openwhisk cli binaries are downloaded,
# if the installation_mode is remote.
cli_arch:
  - amd64
  - 386

# Controls access to log directories
logs:
  dir:
    become: "{{ logs_dir_become | default(false) }}"<|MERGE_RESOLUTION|>--- conflicted
+++ resolved
@@ -108,22 +108,6 @@
   arguments: "{{ controller_arguments | default('') }}"
   blackboxFraction: "{{ controller_blackbox_fraction | default(0.10) }}"
   instances: "{{ groups['controllers'] | length }}"
-<<<<<<< HEAD
-
-#TODO:  Add default docker images to this YAML file here.  Overrides are in
-#       environments...
-consul:
-  confdir: "{{ config_root_dir }}/consul"
-  version: 0.7.0
-  port:
-    server: 8300
-    serf_lan: 8301
-    serf_wan: 8302
-    rpc: 8400
-    http: 8500
-    dns: 8600
-#  docker_image: "consul:0.7.0"
-=======
   localBookkeeping: "{{ controller_local_bookkeeping | default('true') }}"
   akka:
     provider: cluster
@@ -133,7 +117,6 @@
       bindPort: 2551
       # at this moment all controllers are seed nodes
       seedNodes: "{{ groups['controllers'] | map('extract', hostvars, 'ansible_host') | list }}"
->>>>>>> 162802d6
 
 registry:
   confdir: "{{ config_root_dir }}/registry"
