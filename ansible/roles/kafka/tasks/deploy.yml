--- conflicted
+++ resolved
@@ -1,41 +1,12 @@
 ---
 # This role will install Kafka with Zookeeper in group 'kafka' in the environment inventory
 
-<<<<<<< HEAD
-- name: Set the zookeeper and kafka docker image names
+- name: Set the kafka docker image names
   set_fact:
-    zookeeper_image: "{{ zookeeper.docker_image | default('zookeeper:' ~ zookeeper.version ) }}"
-    kafka_image: "{{ kafka.docker_image | default ('ches/kafka:' ~ kafka.version) }}"
+    kafka_image: "{{ kafka.docker_image | default ('wurstmeister/kafka:' ~ kafka.version) }}"
 
-- name: "pull the {{ zookeeper_image }} image"
-  shell: "docker pull {{ zookeeper_image }}"
-  retries: 3
-  delay: "{{ docker.pull.delay }}"
-
-- name: (re)start zookeeper
-  docker_container:
-    name: zookeeper
-    image: "{{ zookeeper_image }}"
-    state: started
-    recreate: true
-    restart_policy: "{{ docker.restart.policy }}"
-    ports:
-      - "{{ zookeeper.port }}:2181"
-  register: zookeeper_container
-
-- name: wait until the Zookeeper in this host is up and running
-  action: shell (echo ruok; sleep 1) | nc {{ ansible_host }} {{ zookeeper.port }}
-  register: result
-  until: (result.rc == 0) and (result.stdout == 'imok')
-  retries: 36
-  delay: 5
-
-- name: "pull the {{ kafka_image }} image"
-  shell: "docker pull {{ kafka_image }}"
-=======
 - name: "pull the wurstmeister/kafka:{{ kafka.version }} image"
-  shell: "docker pull wurstmeister/kafka:{{ kafka.version }}"
->>>>>>> 301c38ba
+  shell: "docker pull {{ kafka_image }}
   retries: "{{ docker.pull.retries }}"
   delay: "{{ docker.pull.delay }}"
 
@@ -43,13 +14,8 @@
   vars:
     zookeeper_idx: "{{ groups['kafkas'].index(inventory_hostname) % (groups['zookeepers'] | length) }}"
   docker_container:
-<<<<<<< HEAD
-    name: kafka
+    name: kafka{{ groups['kafkas'].index(inventory_hostname) }}
     image: "{{ kafka_image }}"
-=======
-    name: kafka{{ groups['kafkas'].index(inventory_hostname) }}
-    image: wurstmeister/kafka:{{ kafka.version }}
->>>>>>> 301c38ba
     state: started
     recreate: true
     restart_policy: "{{ docker.restart.policy }}"
@@ -59,12 +25,8 @@
       "KAFKA_ADVERTISED_HOST_NAME": "{{ ansible_host }}"
       "KAFKA_ADVERTISED_PORT": "{{ kafka.port + groups['kafkas'].index(inventory_hostname) }}"
       "KAFKA_HEAP_OPTS": "-Xmx{{ kafka.heap }} -Xms{{ kafka.heap }}"
-<<<<<<< HEAD
-      "ZOOKEEPER_CONNECTION_STRING": "{{ ansible_host }}:2181"
-=======
       "KAFKA_ZOOKEEPER_CONNECT": "{{ zookeeper_connect_string }}"
       "KAFKA_OFFSETS_TOPIC_REPLICATION_FACTOR": "{{ kafka.replicationFactor }}"
->>>>>>> 301c38ba
     ports:
       - "{{ kafka.port + groups['kafkas'].index(inventory_hostname) }}:9092"
 
