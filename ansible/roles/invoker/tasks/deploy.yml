--- conflicted
+++ resolved
@@ -217,14 +217,7 @@
 
 - name: merge extra env variables
   set_fact:
-<<<<<<< HEAD
-    env: "{{ env | default({}) | combine(item) }}"
-  with_items: "{{ invoker.extraEnv.split(',') | map('trim') | map('extract', vars)| list }}"
-  loop_control:
-      label: redacted
-=======
     invoker_env: "{{ invoker_env | default({}) | combine(invoker.extraEnv) }}"
->>>>>>> f8787f69
   when: invoker.extraEnv | default(false)
 
 - name: set invoker volumes
