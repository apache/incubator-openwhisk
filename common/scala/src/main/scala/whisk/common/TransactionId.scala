/*
 * Licensed to the Apache Software Foundation (ASF) under one or more
 * contributor license agreements.  See the NOTICE file distributed with
 * this work for additional information regarding copyright ownership.
 * The ASF licenses this file to You under the Apache License, Version 2.0
 * (the "License"); you may not use this file except in compliance with
 * the License.  You may obtain a copy of the License at
 *
 *     http://www.apache.org/licenses/LICENSE-2.0
 *
 * Unless required by applicable law or agreed to in writing, software
 * distributed under the License is distributed on an "AS IS" BASIS,
 * WITHOUT WARRANTIES OR CONDITIONS OF ANY KIND, either express or implied.
 * See the License for the specific language governing permissions and
 * limitations under the License.
 */

package whisk.common

import java.time.Clock
import java.time.Duration
import java.time.Instant
import java.util.concurrent.atomic.AtomicInteger

import scala.math.BigDecimal.int2bigDecimal
import scala.util.Try
import akka.event.Logging.{DebugLevel, InfoLevel, WarningLevel}
import akka.event.Logging.LogLevel
import spray.json._
import whisk.core.ConfigKeys
import pureconfig._
import whisk.common.tracing.OpenTracingProvider

/**
 * A transaction id for tracking operations in the system that are specific to a request.
 * An instance of TransactionId is implicitly received by all logging methods. The actual
 * metadata is stored indirectly in the referenced meta object.
 */
case class TransactionId private (meta: TransactionMetadata) extends AnyVal {
  def id = meta.id
  override def toString = {
    if (meta.id > 0) s"#tid_${meta.id}"
    else if (meta.id < 0) s"#sid_${-meta.id}"
    else "??"
  }

  /**
   * Method to count events.
   *
   * @param from Reference, where the method was called from.
   * @param marker A LogMarkerToken. They are defined in <code>LoggingMarkers</code>.
   * @param message An additional message to be written into the log, together with the other information.
   * @param logLevel The Loglevel, the message should have. Default is <code>InfoLevel</code>.
   */
  def mark(from: AnyRef, marker: LogMarkerToken, message: => String = "", logLevel: LogLevel = DebugLevel)(
    implicit logging: Logging) = {

    if (TransactionId.metricsLog) {
      // marker received with a debug level will be emitted on info level
      logging.emit(InfoLevel, this, from, createMessageWithMarker(message, LogMarker(marker, deltaToStart)))
    } else {
      logging.emit(logLevel, this, from, message)
    }

    MetricEmitter.emitCounterMetric(marker)

  }

  /**
   * Method to start taking time of an action in the code. It returns a <code>StartMarker</code> which has to be
   * passed into the <code>finished</code>-method.
   *
   * @param from Reference, where the method was called from.
   * @param marker A LogMarkerToken. They are defined in <code>LoggingMarkers</code>.
   * @param message An additional message to be written into the log, together with the other information.
   * @param logLevel The Loglevel, the message should have. Default is <code>InfoLevel</code>.
   *
   * @return startMarker that has to be passed to the finished or failed method to calculate the time difference.
   */
  def started(from: AnyRef, marker: LogMarkerToken, message: => String = "", logLevel: LogLevel = DebugLevel)(
    implicit logging: Logging): StartMarker = {

    if (TransactionId.metricsLog) {
      // marker received with a debug level will be emitted on info level
      logging.emit(InfoLevel, this, from, createMessageWithMarker(message, LogMarker(marker, deltaToStart)))
    } else {
      logging.emit(logLevel, this, from, message)
    }

<<<<<<< HEAD
    if (TransactionId.metricsKamon) {
      MetricEmitter.emitCounterMetric(marker)
    }

    //tracing support
    OpenTracingProvider.startTrace(marker, this)

=======
    MetricEmitter.emitCounterMetric(marker)
>>>>>>> b15f2dda
    StartMarker(Instant.now, marker)
  }

  /**
   * Method to stop taking time of an action in the code. The time the method used will be written into a log message.
   *
   * @param from Reference, where the method was called from.
   * @param startMarker <code>StartMarker</code> returned by a <code>starting</code> method.
   * @param message An additional message to be written into the log, together with the other information.
   * @param logLevel The Loglevel, the message should have. Default is <code>InfoLevel</code>.
   * @param endTime Manually set the timestamp of the end. By default it is NOW.
   */
  def finished(from: AnyRef,
               startMarker: StartMarker,
               message: => String = "",
               logLevel: LogLevel = DebugLevel,
               endTime: Instant = Instant.now(Clock.systemUTC))(implicit logging: Logging) = {

    val endMarker = startMarker.startMarker.asFinish
    val deltaToEnd = deltaToMarker(startMarker, endTime)

    if (TransactionId.metricsLog) {
      logging.emit(
        InfoLevel,
        this,
        from,
        createMessageWithMarker(
          if (logLevel <= InfoLevel) message else "",
          LogMarker(endMarker, deltaToStart, Some(deltaToEnd))))
    } else {
      logging.emit(logLevel, this, from, message)
    }

<<<<<<< HEAD
    if (TransactionId.metricsKamon) {
      MetricEmitter.emitHistogramMetric(endMarker, deltaToEnd)
    }

    //tracing support
    OpenTracingProvider.finish(endMarker, this)
=======
    MetricEmitter.emitHistogramMetric(endMarker, deltaToEnd)
>>>>>>> b15f2dda
  }

  /**
   * Method to stop taking time of an action in the code that failed. The time the method used will be written into a log message.
   *
   * @param from Reference, where the method was called from.
   * @param startMarker <code>StartMarker</code> returned by a <code>starting</code> method.
   * @param message An additional message to be written into the log, together with the other information.
   * @param logLevel The <code>LogLevel</code> the message should have. Default is <code>WarningLevel</code>.
   */
  def failed(from: AnyRef, startMarker: StartMarker, message: => String = "", logLevel: LogLevel = WarningLevel)(
    implicit logging: Logging) = {

    val endMarker = startMarker.startMarker.asError
    val deltaToEnd = deltaToMarker(startMarker)

    if (TransactionId.metricsLog) {
      logging.emit(
        logLevel,
        this,
        from,
        createMessageWithMarker(message, LogMarker(endMarker, deltaToStart, Some(deltaToEnd))))
    } else {
      logging.emit(logLevel, this, from, message)
    }

<<<<<<< HEAD
    if (TransactionId.metricsKamon) {
      MetricEmitter.emitHistogramMetric(endMarker, deltaToEnd)
      MetricEmitter.emitCounterMetric(endMarker)
    }

    //tracing support
    OpenTracingProvider.error(this)
=======
    MetricEmitter.emitHistogramMetric(endMarker, deltaToEnd)
    MetricEmitter.emitCounterMetric(endMarker)
>>>>>>> b15f2dda
  }

  /**
   * Calculates the time between now and the beginning of the transaction.
   */
  def deltaToStart = Duration.between(meta.start, Instant.now(Clock.systemUTC)).toMillis

  /**
   * Calculates the time between now and the startMarker that was returned by <code>starting</code>.
   *
   * @param startMarker <code>StartMarker</code> returned by a <code>starting</code> method.
   * @param endTime Manually set the endtime. By default it is NOW.
   */
  def deltaToMarker(startMarker: StartMarker, endTime: Instant = Instant.now(Clock.systemUTC)) =
    Duration.between(startMarker.start, endTime).toMillis

  /**
   * Formats log message to include marker.
   *
   * @param message: The log message without the marker
   * @param marker: The marker to add to the message
   */
  private def createMessageWithMarker(message: String, marker: LogMarker): String = s"$message $marker"
}

/**
 * The StartMarker which includes the <code>LogMarkerToken</code> and the start-time.
 *
 * @param start the time when the startMarker was set
 * @param startMarker the LogMarkerToken which defines the start event
 */
case class StartMarker(val start: Instant, startMarker: LogMarkerToken)

/**
 * The transaction metadata encapsulates important properties about a transaction.
 *
 * @param id the transaction identifier; it is positive for client requests,
 *           negative for system operation and zero when originator is not known
 * @param start the timestamp when the request processing commenced
 */
protected case class TransactionMetadata(val id: Long, val start: Instant, val extraLogging: Boolean = false)

object TransactionId {

  // get the metric parameters directly from the environment since WhiskConfig can not be instantiated here
  val metricsKamon: Boolean = sys.env.get("METRICS_KAMON").getOrElse("False").toBoolean
  val metricsKamonTags: Boolean = sys.env.get("METRICS_KAMON_TAGS").getOrElse("False").toBoolean
  val metricsLog: Boolean = sys.env.get("METRICS_LOG").getOrElse("True").toBoolean

  val unknown = TransactionId(0)
  val testing = TransactionId(-1) // Common id for for unit testing
  val invoker = TransactionId(-100) // Invoker startup/shutdown or GC activity
  val invokerWarmup = TransactionId(-101) // Invoker warmup thread that makes stem-cell containers
  val invokerNanny = TransactionId(-102) // Invoker nanny thread
  val dispatcher = TransactionId(-110) // Kafka message dispatcher
  val loadbalancer = TransactionId(-120) // Loadbalancer thread
  val invokerHealth = TransactionId(-121) // Invoker supervision
  val controller = TransactionId(-130) // Controller startup
  val dbBatcher = TransactionId(-140) // Database batcher

  def apply(tid: BigDecimal, extraLogging: Boolean = false): TransactionId = {
    Try {
      val now = Instant.now(Clock.systemUTC())
      TransactionId(TransactionMetadata(tid.toLong, now, extraLogging))
    } getOrElse unknown
  }

  implicit val serdes = new RootJsonFormat[TransactionId] {
    def write(t: TransactionId) = {
      if (t.meta.extraLogging)
        JsArray(JsNumber(t.meta.id), JsNumber(t.meta.start.toEpochMilli), JsBoolean(t.meta.extraLogging))
      else
        JsArray(JsNumber(t.meta.id), JsNumber(t.meta.start.toEpochMilli))
    }

    def read(value: JsValue) =
      Try {
        value match {
          case JsArray(Vector(JsNumber(id), JsNumber(start))) =>
            TransactionId(TransactionMetadata(id.longValue, Instant.ofEpochMilli(start.longValue), false))
          case JsArray(Vector(JsNumber(id), JsNumber(start), JsBoolean(extraLogging))) =>
            TransactionId(TransactionMetadata(id.longValue, Instant.ofEpochMilli(start.longValue), extraLogging))
        }
      } getOrElse unknown
  }
}

/**
 * A thread-safe transaction counter.
 */
trait TransactionCounter {
  case class TransactionCounterConfig(stride: Int)

  val transCounterConfig = loadConfigOrThrow[TransactionCounterConfig](ConfigKeys.transactions)
  val stride = transCounterConfig.stride
  val instanceOrdinal: Int

  // seed the counter so transids do not overlap: instanceOrdinal + n * stride, start at n = 1
  private lazy val cnt = new AtomicInteger(instanceOrdinal + stride)

  def transid(extraLogging: Boolean = false): TransactionId = {
    TransactionId(cnt.addAndGet(stride), extraLogging)
  }
}<|MERGE_RESOLUTION|>--- conflicted
+++ resolved
@@ -27,7 +27,9 @@
 import akka.event.Logging.{DebugLevel, InfoLevel, WarningLevel}
 import akka.event.Logging.LogLevel
 import spray.json._
+
 import whisk.core.ConfigKeys
+
 import pureconfig._
 import whisk.common.tracing.OpenTracingProvider
 
@@ -87,17 +89,10 @@
       logging.emit(logLevel, this, from, message)
     }
 
-<<<<<<< HEAD
-    if (TransactionId.metricsKamon) {
-      MetricEmitter.emitCounterMetric(marker)
-    }
+    MetricEmitter.emitCounterMetric(marker)
 
     //tracing support
     OpenTracingProvider.startTrace(marker, this)
-
-=======
-    MetricEmitter.emitCounterMetric(marker)
->>>>>>> b15f2dda
     StartMarker(Instant.now, marker)
   }
 
@@ -131,16 +126,10 @@
       logging.emit(logLevel, this, from, message)
     }
 
-<<<<<<< HEAD
-    if (TransactionId.metricsKamon) {
-      MetricEmitter.emitHistogramMetric(endMarker, deltaToEnd)
-    }
+    MetricEmitter.emitHistogramMetric(endMarker, deltaToEnd)
 
     //tracing support
     OpenTracingProvider.finish(endMarker, this)
-=======
-    MetricEmitter.emitHistogramMetric(endMarker, deltaToEnd)
->>>>>>> b15f2dda
   }
 
   /**
@@ -167,18 +156,11 @@
       logging.emit(logLevel, this, from, message)
     }
 
-<<<<<<< HEAD
-    if (TransactionId.metricsKamon) {
-      MetricEmitter.emitHistogramMetric(endMarker, deltaToEnd)
-      MetricEmitter.emitCounterMetric(endMarker)
-    }
+    MetricEmitter.emitHistogramMetric(endMarker, deltaToEnd)
+    MetricEmitter.emitCounterMetric(endMarker)
 
     //tracing support
     OpenTracingProvider.error(this)
-=======
-    MetricEmitter.emitHistogramMetric(endMarker, deltaToEnd)
-    MetricEmitter.emitCounterMetric(endMarker)
->>>>>>> b15f2dda
   }
 
   /**
