--- conflicted
+++ resolved
@@ -26,19 +26,10 @@
 import scala.util.Try
 import akka.event.Logging.{DebugLevel, InfoLevel, WarningLevel}
 import akka.event.Logging.LogLevel
-<<<<<<< HEAD
-import spray.json.JsArray
-import spray.json.JsNumber
-import spray.json.JsValue
-import spray.json.RootJsonFormat
+import spray.json._
+import whisk.core.ConfigKeys
+import pureconfig._
 import whisk.common.tracing.OpenTracingProvider
-=======
-import spray.json._
-
-import whisk.core.ConfigKeys
-
-import pureconfig._
->>>>>>> 43a2a0f9
 
 /**
  * A transaction id for tracking operations in the system that are specific to a request.
@@ -90,19 +81,12 @@
    */
   def started(from: AnyRef, marker: LogMarkerToken, message: => String = "", logLevel: LogLevel = DebugLevel)(
     implicit logging: Logging): StartMarker = {
-    
-    val logMarker = LogMarker(marker, deltaToStart)
-    if (TransactionId.metricsLog) {
-<<<<<<< HEAD
-      logging.emit(logLevel, this, from, createMessageWithMarker(message, logMarker), logMarker)
-    } else if (message.nonEmpty) {
-      logging.emit(logLevel, this, from, message, logMarker)
-=======
+
+    if (TransactionId.metricsLog) {
       // marker received with a debug level will be emitted on info level
       logging.emit(InfoLevel, this, from, createMessageWithMarker(message, LogMarker(marker, deltaToStart)))
     } else {
       logging.emit(logLevel, this, from, message)
->>>>>>> 43a2a0f9
     }
 
     if (TransactionId.metricsKamon) {
@@ -133,19 +117,14 @@
     val endMarker =
       LogMarkerToken(startMarker.startMarker.component, startMarker.startMarker.action, LoggingMarkers.finish)
     val deltaToEnd = deltaToMarker(startMarker, endTime)
-    val logMarker = LogMarker(endMarker, deltaToStart, Some(deltaToEnd))
+
     if (TransactionId.metricsLog) {
       logging.emit(
         InfoLevel,
         this,
         from,
-<<<<<<< HEAD
-        createMessageWithMarker(message, logMarker), logMarker)
-    } else if (message.nonEmpty) {
-=======
         createMessageWithMarker(message, LogMarker(endMarker, deltaToStart, Some(deltaToEnd))))
     } else {
->>>>>>> 43a2a0f9
       logging.emit(logLevel, this, from, message)
     }
 
@@ -211,7 +190,7 @@
    * @param message: The log message without the marker
    * @param marker: The marker to add to the message
    */
-  def createMessageWithMarker(message: String, marker: LogMarker): String = s"$message $marker"
+  private def createMessageWithMarker(message: String, marker: LogMarker): String = s"$message $marker"
 }
 
 /**
@@ -273,16 +252,6 @@
         }
       } getOrElse unknown
   }
-
-  /**
-    * Formats log message to include marker.
-    *
-    * @param message: The log message without the marker
-    * @param marker: The marker to add to the message
-    */
-  def createMessageWithMarker(message: String, marker: LogMarker): String = {
-    (Option(message).filter(_.trim.nonEmpty) ++ Some(marker)).mkString(" ")
-  }
 }
 
 /**
