--- conflicted
+++ resolved
@@ -83,12 +83,7 @@
 
     val edgeHostName = this(WhiskConfig.edgeHostName)
 
-<<<<<<< HEAD
     val zookeeperHost = this(WhiskConfig.zookeeperHostList).split(",").map(host => host + ":" + this(WhiskConfig.zookeeperHostPort)).mkString(",")
-    val consulServer = this(WhiskConfig.consulServerHost) + ":" + this(WhiskConfig.consulPort)
-=======
-    val zookeeperHost = this(WhiskConfig.zookeeperHostName) + ":" + this(WhiskConfig.zookeeperHostPort)
->>>>>>> e466e48a
     val invokerHosts = this(WhiskConfig.invokerHostsList)
 
     val dbProvider = this(WhiskConfig.dbProvider)
