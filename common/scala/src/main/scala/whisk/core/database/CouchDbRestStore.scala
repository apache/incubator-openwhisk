/*
 * Licensed to the Apache Software Foundation (ASF) under one or more
 * contributor license agreements.  See the NOTICE file distributed with
 * this work for additional information regarding copyright ownership.
 * The ASF licenses this file to You under the Apache License, Version 2.0
 * (the "License"); you may not use this file except in compliance with
 * the License.  You may obtain a copy of the License at
 *
 *     http://www.apache.org/licenses/LICENSE-2.0
 *
 * Unless required by applicable law or agreed to in writing, software
 * distributed under the License is distributed on an "AS IS" BASIS,
 * WITHOUT WARRANTIES OR CONDITIONS OF ANY KIND, either express or implied.
 * See the License for the specific language governing permissions and
 * limitations under the License.
 */

package whisk.core.database

import scala.concurrent.Await
import scala.concurrent.Future
import scala.concurrent.duration._

import akka.actor.ActorSystem
import akka.event.Logging.ErrorLevel
import akka.http.scaladsl.model._
import akka.stream.scaladsl._
import akka.util.ByteString
import spray.json._
import whisk.common.Logging
import whisk.common.LoggingMarkers
import whisk.common.TransactionId
import whisk.core.entity.DocInfo
import whisk.core.entity.DocRevision
import whisk.core.entity.WhiskDocument
import whisk.http.Messages

/**
 * Basic client to put and delete artifacts in a data store.
 *
 * @param dbProtocol the protocol to access the database with (http/https)
 * @param dbHost the host to access database from
 * @param dbPort the port on the host
 * @param dbUserName the user name to access database as
 * @param dbPassword the secret for the user name required to access the database
 * @param dbName the name of the database to operate on
 * @param serializerEvidence confirms the document abstraction is serializable to a Document with an id
 */
class CouchDbRestStore[DocumentAbstraction <: DocumentSerializer](
<<<<<<< HEAD
    dbProtocol: String,
    dbHost: String,
    dbPort: Int,
    dbUsername: String,
    dbPassword: String,
    dbName: String,
    cleanup: () => Unit)(implicit system: ActorSystem, val logging: Logging, jsonFormat: RootJsonFormat[DocumentAbstraction])
=======
  dbProtocol: String,
  dbHost: String,
  dbPort: Int,
  dbUsername: String,
  dbPassword: String,
  dbName: String)(implicit system: ActorSystem, val logging: Logging, jsonFormat: RootJsonFormat[DocumentAbstraction])
>>>>>>> 5f84bb9d
    extends ArtifactStore[DocumentAbstraction]
    with DefaultJsonProtocol {

  protected[core] implicit val executionContext = system.dispatcher

  private val client: CouchDbRestClient =
    new CouchDbRestClient(dbProtocol, dbHost, dbPort.toInt, dbUsername, dbPassword, dbName)

  override protected[database] def put(d: DocumentAbstraction)(implicit transid: TransactionId): Future[DocInfo] = {
    val asJson = d.toDocumentRecord

    val id: String = asJson.fields("_id").convertTo[String].trim
    val rev: Option[String] = asJson.fields.get("_rev").map(_.convertTo[String])
    require(!id.isEmpty, "document id must be defined")

    val docinfoStr = s"id: $id, rev: ${rev.getOrElse("null")}"

    val start = transid.started(this, LoggingMarkers.DATABASE_SAVE, s"[PUT] '$dbName' saving document: '${docinfoStr}'")

    val request: CouchDbRestClient => Future[Either[StatusCode, JsObject]] = rev match {
      case Some(r) =>
        client =>
          client.putDoc(id, r, asJson)
      case None =>
        client =>
          client.putDoc(id, asJson)
    }

    val f = request(client).map { e =>
      e match {
        case Right(response) =>
          transid.finished(this, start, s"[PUT] '$dbName' completed document: '${docinfoStr}', response: '$response'")
          val id = response.fields("id").convertTo[String]
          val rev = response.fields("rev").convertTo[String]
          DocInfo ! (id, rev)

        case Left(StatusCodes.Conflict) =>
          transid.finished(this, start, s"[PUT] '$dbName', document: '${docinfoStr}'; conflict.")
          // For compatibility.
          throw DocumentConflictException("conflict on 'put'")

        case Left(code) =>
          transid.failed(
            this,
            start,
            s"[PUT] '$dbName' failed to put document: '${docinfoStr}'; http status: '${code}'",
            ErrorLevel)
          throw new Exception("Unexpected http response code: " + code)
      }
    }

    reportFailure(
      f,
      failure =>
        transid.failed(this, start, s"[PUT] '$dbName' internal error, failure: '${failure.getMessage}'", ErrorLevel))
  }

  override protected[database] def del(doc: DocInfo)(implicit transid: TransactionId): Future[Boolean] = {
    require(doc != null && doc.rev.asString != null, "doc revision required for delete")

    val start = transid.started(this, LoggingMarkers.DATABASE_DELETE, s"[DEL] '$dbName' deleting document: '$doc'")

    val f = client.deleteDoc(doc.id.id, doc.rev.rev).map { e =>
      e match {
        case Right(response) =>
          transid.finished(this, start, s"[DEL] '$dbName' completed document: '$doc', response: $response")
          response.fields("ok").convertTo[Boolean]

        case Left(StatusCodes.NotFound) =>
          transid.finished(this, start, s"[DEL] '$dbName', document: '${doc}'; not found.")
          // for compatibility
          throw NoDocumentException("not found on 'delete'")

        case Left(StatusCodes.Conflict) =>
          transid.finished(this, start, s"[DEL] '$dbName', document: '${doc}'; conflict.")
          throw DocumentConflictException("conflict on 'delete'")

        case Left(code) =>
          transid.failed(
            this,
            start,
            s"[DEL] '$dbName' failed to delete document: '${doc}'; http status: '${code}'",
            ErrorLevel)
          throw new Exception("Unexpected http response code: " + code)
      }
    }

    reportFailure(
      f,
      failure =>
        transid.failed(
          this,
          start,
          s"[DEL] '$dbName' internal error, doc: '$doc', failure: '${failure.getMessage}'",
          ErrorLevel))
  }

  override protected[database] def get[A <: DocumentAbstraction](doc: DocInfo)(implicit transid: TransactionId,
                                                                               ma: Manifest[A]): Future[A] = {

    val start = transid.started(this, LoggingMarkers.DATABASE_GET, s"[GET] '$dbName' finding document: '$doc'")

    require(doc != null, "doc undefined")
    val request: CouchDbRestClient => Future[Either[StatusCode, JsObject]] = if (doc.rev.rev != null) { client =>
      client.getDoc(doc.id.id, doc.rev.rev)
    } else { client =>
      client.getDoc(doc.id.id)
    }

    val f = request(client).map { e =>
      e match {
        case Right(response) =>
          transid.finished(this, start, s"[GET] '$dbName' completed: found document '$doc'")
          val asFormat = jsonFormat.read(response)
          if (asFormat.getClass != ma.runtimeClass) {
            throw DocumentTypeMismatchException(
              s"document type ${asFormat.getClass} did not match expected type ${ma.runtimeClass}.")
          }

          val deserialized = asFormat.asInstanceOf[A]

          val responseRev = response.fields("_rev").convertTo[String]
          assert(doc.rev.rev == null || doc.rev.rev == responseRev, "Returned revision should match original argument")
          // FIXME remove mutability from appropriate classes now that it is no longer required by GSON.
          deserialized.asInstanceOf[WhiskDocument].revision(DocRevision(responseRev))

          deserialized

        case Left(StatusCodes.NotFound) =>
          transid.finished(this, start, s"[GET] '$dbName', document: '${doc}'; not found.")
          // for compatibility
          throw NoDocumentException("not found on 'get'")

        case Left(code) =>
          transid.finished(this, start, s"[GET] '$dbName' failed to get document: '${doc}'; http status: '${code}'")
          throw new Exception("Unexpected http response code: " + code)
      }
    } recoverWith {
      case e: DeserializationException => throw DocumentUnreadable(Messages.corruptedEntity)
    }

    reportFailure(
      f,
      failure =>
        transid.failed(
          this,
          start,
          s"[GET] '$dbName' internal error, doc: '$doc', failure: '${failure.getMessage}'",
          ErrorLevel))
  }

  override protected[core] def query(table: String,
                                     startKey: List[Any],
                                     endKey: List[Any],
                                     skip: Int,
                                     limit: Int,
                                     includeDocs: Boolean,
                                     descending: Boolean,
                                     reduce: Boolean,
                                     stale: StaleParameter)(implicit transid: TransactionId): Future[List[JsObject]] = {

    require(!(reduce && includeDocs), "reduce and includeDocs cannot both be true")

    // Apparently you have to do that in addition to setting "descending"
    val (realStartKey, realEndKey) = if (descending) {
      (endKey, startKey)
    } else {
      (startKey, endKey)
    }

    val parts = table.split("/")

    val start = transid.started(this, LoggingMarkers.DATABASE_QUERY, s"[QUERY] '$dbName' searching '$table")

    val f = for (eitherResponse <- client.executeView(parts(0), parts(1))(
                   startKey = realStartKey,
                   endKey = realEndKey,
                   skip = Some(skip),
                   limit = Some(limit),
                   stale = stale,
                   includeDocs = includeDocs,
                   descending = descending,
                   reduce = reduce))
      yield
        eitherResponse match {
          case Right(response) =>
            val rows = response.fields("rows").convertTo[List[JsObject]]

            val out = if (reduce && !rows.isEmpty) {
              assert(rows.length == 1, s"result of reduced view contains more than one value: '$rows'")
              rows.head.fields("value").convertTo[List[JsObject]]
            } else if (reduce) {
              List(JsObject())
            } else {
              rows
            }

            transid.finished(this, start, s"[QUERY] '$dbName' completed: matched ${out.size}")
            out

          case Left(code) =>
            transid.failed(this, start, s"Unexpected http response code: $code", ErrorLevel)
            throw new Exception("Unexpected http response code: " + code)
        }

    reportFailure(
      f,
      failure =>
        transid.failed(this, start, s"[QUERY] '$dbName' internal error, failure: '${failure.getMessage}'", ErrorLevel))
  }

  override protected[core] def attach(
    doc: DocInfo,
    name: String,
    contentType: ContentType,
    docStream: Source[ByteString, _])(implicit transid: TransactionId): Future[DocInfo] = {

    val start = transid.started(
      this,
      LoggingMarkers.DATABASE_ATT_SAVE,
      s"[ATT_PUT] '$dbName' uploading attachment '$name' of document '$doc'")

    require(doc != null, "doc undefined")
    require(doc.rev.rev != null, "doc revision must be specified")

    val f = client.putAttachment(doc.id.id, doc.rev.rev, name, contentType, docStream).map { e =>
      e match {
        case Right(response) =>
          transid
            .finished(this, start, s"[ATT_PUT] '$dbName' completed uploading attachment '$name' of document '$doc'")
          val id = response.fields("id").convertTo[String]
          val rev = response.fields("rev").convertTo[String]
          DocInfo ! (id, rev)

        case Left(StatusCodes.NotFound) =>
          transid
            .finished(this, start, s"[ATT_PUT] '$dbName' uploading attachment '$name' of document '$doc'; not found")
          throw NoDocumentException("Not found on 'readAttachment'.")

        case Left(code) =>
          transid.failed(
            this,
            start,
            s"[ATT_PUT] '$dbName' failed to upload attachment '$name' of document '$doc'; http status '$code'")
          throw new Exception("Unexpected http response code: " + code)
      }
    }

<<<<<<< HEAD
    override def shutdown(): Unit = {
        cleanup()
        Await.ready(client.shutdown(), 1.minute)
=======
    reportFailure(
      f,
      failure =>
        transid.failed(
          this,
          start,
          s"[ATT_PUT] '$dbName' internal error, name: '$name', doc: '$doc', failure: '${failure.getMessage}'",
          ErrorLevel))
  }

  override protected[core] def readAttachment[T](doc: DocInfo, name: String, sink: Sink[ByteString, Future[T]])(
    implicit transid: TransactionId): Future[(ContentType, T)] = {

    val start = transid.started(
      this,
      LoggingMarkers.DATABASE_ATT_GET,
      s"[ATT_GET] '$dbName' finding attachment '$name' of document '$doc'")

    require(doc != null, "doc undefined")
    require(doc.rev.rev != null, "doc revision must be specified")

    val f = client.getAttachment[T](doc.id.id, doc.rev.rev, name, sink)
    val g = f.map { e =>
      e match {
        case Right((contentType, result)) =>
          transid.finished(this, start, s"[ATT_GET] '$dbName' completed: found attachment '$name' of document '$doc'")
          (contentType, result)

        case Left(StatusCodes.NotFound) =>
          transid.finished(
            this,
            start,
            s"[ATT_GET] '$dbName', retrieving attachment '$name' of document '$doc'; not found.")
          throw NoDocumentException("Not found on 'readAttachment'.")

        case Left(code) =>
          transid.failed(
            this,
            start,
            s"[ATT_GET] '$dbName' failed to get attachment '$name' of document '$doc'; http status: '${code}'")
          throw new Exception("Unexpected http response code: " + code)
      }
>>>>>>> 5f84bb9d
    }

    reportFailure(
      g,
      failure =>
        transid.failed(
          this,
          start,
          s"[ATT_GET] '$dbName' internal error, name: '$name', doc: '$doc', failure: '${failure.getMessage}'",
          ErrorLevel))
  }

  override def shutdown(): Unit = {
    Await.ready(client.shutdown(), 1.minute)
  }

  private def reportFailure[T, U](f: Future[T], onFailure: Throwable => U): Future[T] = {
    f.onFailure({
      case _: ArtifactStoreException => // These failures are intentional and shouldn't trigger the catcher.
      case x                         => onFailure(x)
    })
    f
  }
}<|MERGE_RESOLUTION|>--- conflicted
+++ resolved
@@ -46,23 +46,16 @@
  * @param dbName the name of the database to operate on
  * @param serializerEvidence confirms the document abstraction is serializable to a Document with an id
  */
-class CouchDbRestStore[DocumentAbstraction <: DocumentSerializer](
-<<<<<<< HEAD
-    dbProtocol: String,
-    dbHost: String,
-    dbPort: Int,
-    dbUsername: String,
-    dbPassword: String,
-    dbName: String,
-    cleanup: () => Unit)(implicit system: ActorSystem, val logging: Logging, jsonFormat: RootJsonFormat[DocumentAbstraction])
-=======
-  dbProtocol: String,
-  dbHost: String,
-  dbPort: Int,
-  dbUsername: String,
-  dbPassword: String,
-  dbName: String)(implicit system: ActorSystem, val logging: Logging, jsonFormat: RootJsonFormat[DocumentAbstraction])
->>>>>>> 5f84bb9d
+class CouchDbRestStore[DocumentAbstraction <: DocumentSerializer](dbProtocol: String,
+                                                                  dbHost: String,
+                                                                  dbPort: Int,
+                                                                  dbUsername: String,
+                                                                  dbPassword: String,
+                                                                  dbName: String,
+                                                                  cleanup: () => Unit)(
+  implicit system: ActorSystem,
+  val logging: Logging,
+  jsonFormat: RootJsonFormat[DocumentAbstraction])
     extends ArtifactStore[DocumentAbstraction]
     with DefaultJsonProtocol {
 
@@ -311,11 +304,6 @@
       }
     }
 
-<<<<<<< HEAD
-    override def shutdown(): Unit = {
-        cleanup()
-        Await.ready(client.shutdown(), 1.minute)
-=======
     reportFailure(
       f,
       failure =>
@@ -358,7 +346,6 @@
             s"[ATT_GET] '$dbName' failed to get attachment '$name' of document '$doc'; http status: '${code}'")
           throw new Exception("Unexpected http response code: " + code)
       }
->>>>>>> 5f84bb9d
     }
 
     reportFailure(
@@ -372,6 +359,7 @@
   }
 
   override def shutdown(): Unit = {
+    cleanup()
     Await.ready(client.shutdown(), 1.minute)
   }
 
