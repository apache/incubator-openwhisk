--- conflicted
+++ resolved
@@ -156,16 +156,6 @@
         std = 256 m
     }
 
-<<<<<<< HEAD
-    # tracing configuration
-    tracing {
-        enabled = true
-        tracer = "zipkin"
-        zipkin {
-            host = "localhost"
-            port = 9411
-        }
-=======
     # action log-limit configuration
     log-limit {
         min = 0 m
@@ -183,6 +173,15 @@
         blackbox-constraints = [] //placement constraints to use for blackbox containers
         constraint-delimiter = " "//used to parse constraint strings
         teardown-on-exit = true //set to true to disable the mesos framework on system exit; set for false for HA deployments
->>>>>>> b15f2dda
+    }
+
+    # tracing configuration
+    tracing {
+        enabled = false
+        tracer = "zipkin"
+        zipkin {
+            host = "localhost"
+            port = 9411
+        }
     }
 }