/*
 * Licensed to the Apache Software Foundation (ASF) under one or more
 * contributor license agreements.  See the NOTICE file distributed with
 * this work for additional information regarding copyright ownership.
 * The ASF licenses this file to You under the Apache License, Version 2.0
 * (the "License"); you may not use this file except in compliance with
 * the License.  You may obtain a copy of the License at
 *
 *     http://www.apache.org/licenses/LICENSE-2.0
 *
 * Unless required by applicable law or agreed to in writing, software
 * distributed under the License is distributed on an "AS IS" BASIS,
 * WITHOUT WARRANTIES OR CONDITIONS OF ANY KIND, either express or implied.
 * See the License for the specific language governing permissions and
 * limitations under the License.
 */

package whisk.core.controller.test

import scala.concurrent.{Await, Future}
import scala.concurrent.ExecutionContext
import scala.concurrent.duration.{DurationInt, FiniteDuration}
import scala.language.postfixOps
import org.scalatest.BeforeAndAfter
import org.scalatest.BeforeAndAfterAll
import org.scalatest.FlatSpec
import org.scalatest.Matchers
import common.StreamLogging
import akka.http.scaladsl.testkit.ScalatestRouteTest
import akka.http.scaladsl.testkit.RouteTestTimeout
import spray.json.DefaultJsonProtocol
import spray.json.JsObject
import spray.json.JsString
import whisk.common.TransactionCounter
import whisk.common.TransactionId
import whisk.core.WhiskConfig
import whisk.core.connector.ActivationMessage
import whisk.core.controller.RestApiCommons
import whisk.core.controller.WhiskServices
import whisk.core.database.DocumentFactory
import whisk.core.database.CacheChangeNotification
import whisk.core.database.test.DbUtils
import whisk.core.entitlement._
import whisk.core.entity._
import whisk.core.entity.test.ExecHelpers
import whisk.core.loadBalancer.LoadBalancer
import whisk.core.loadBalancer.SingleLoadBalancerResolver

protected trait ControllerTestCommon
    extends FlatSpec
    with BeforeAndAfter
    with BeforeAndAfterAll
    with ScalatestRouteTest
    with Matchers
    with TransactionCounter
    with DbUtils
    with ExecHelpers
    with WhiskServices
    with StreamLogging {

  override val instance = InstanceId(0)
  override val numberOfInstances = 1
  val activeAckTopicIndex = InstanceId(0)

  implicit val routeTestTimeout = RouteTestTimeout(90 seconds)

  override implicit val actorSystem = system // defined in ScalatestRouteTest
  override val executionContext = actorSystem.dispatcher

  override val whiskConfig = new WhiskConfig(RestApiCommons.requiredProperties)
  assert(whiskConfig.isValid)

  // initialize runtimes manifest
  ExecManifest.initialize(whiskConfig)

<<<<<<< HEAD
    //need to expose loadBalancer for tests to inject behavior (ActionsApiTests)
    val loadBalancer = new DegenerateLoadBalancerService(whiskConfig)
    override val loadBalancerResolver = new SingleLoadBalancerResolver(List(loadBalancer))

    override lazy val entitlementProvider: EntitlementProvider = new LocalEntitlementProvider(whiskConfig)
=======
  override val loadBalancer = new DegenerateLoadBalancerService(whiskConfig)

  override lazy val entitlementProvider: EntitlementProvider = new LocalEntitlementProvider(whiskConfig, loadBalancer)
>>>>>>> 5f84bb9d

  override val activationIdFactory = new ActivationId.ActivationIdGenerator() {
    // need a static activation id to test activations api
    private val fixedId = ActivationId()
    override def make = fixedId
  }

  implicit val cacheChangeNotification = Some {
    new CacheChangeNotification {
      override def apply(k: CacheKey): Future[Unit] = Future.successful(())
    }
  }

  val entityStore = WhiskEntityStore.datastore(whiskConfig)
  val activationStore = WhiskActivationStore.datastore(whiskConfig)
  val authStore = WhiskAuthStore.datastore(whiskConfig)

  def deleteAction(doc: DocId)(implicit transid: TransactionId) = {
    Await.result(WhiskAction.get(entityStore, doc) flatMap { doc =>
      logging.info(this, s"deleting ${doc.docinfo}")
      WhiskAction.del(entityStore, doc.docinfo)
    }, dbOpTimeout)
  }

  def deleteActivation(doc: DocId)(implicit transid: TransactionId) = {
    Await.result(WhiskActivation.get(activationStore, doc) flatMap { doc =>
      logging.info(this, s"deleting ${doc.docinfo}")
      WhiskActivation.del(activationStore, doc.docinfo)
    }, dbOpTimeout)
  }

  def deleteTrigger(doc: DocId)(implicit transid: TransactionId) = {
    Await.result(WhiskTrigger.get(entityStore, doc) flatMap { doc =>
      logging.info(this, s"deleting ${doc.docinfo}")
      WhiskAction.del(entityStore, doc.docinfo)
    }, dbOpTimeout)
  }

  def deleteRule(doc: DocId)(implicit transid: TransactionId) = {
    Await.result(WhiskRule.get(entityStore, doc) flatMap { doc =>
      logging.info(this, s"deleting ${doc.docinfo}")
      WhiskRule.del(entityStore, doc.docinfo)
    }, dbOpTimeout)
  }

  def deletePackage(doc: DocId)(implicit transid: TransactionId) = {
    Await.result(WhiskPackage.get(entityStore, doc) flatMap { doc =>
      logging.info(this, s"deleting ${doc.docinfo}")
      WhiskPackage.del(entityStore, doc.docinfo)
    }, dbOpTimeout)
  }

  def stringToFullyQualifiedName(s: String) = FullyQualifiedEntityName.serdes.read(JsString(s))

  object MakeName {
    @volatile var counter = 1
    def next(prefix: String = "test")(): EntityName = {
      counter = counter + 1
      EntityName(s"${prefix}_name$counter")
    }
  }

  Collection.initialize(entityStore)

  val ACTIONS = Collection(Collection.ACTIONS)
  val TRIGGERS = Collection(Collection.TRIGGERS)
  val RULES = Collection(Collection.RULES)
  val ACTIVATIONS = Collection(Collection.ACTIVATIONS)
  val NAMESPACES = Collection(Collection.NAMESPACES)
  val PACKAGES = Collection(Collection.PACKAGES)

  after {
    cleanup()
  }

  override def afterAll() {
    println("Shutting down db connections");
    entityStore.shutdown()
    activationStore.shutdown()
    authStore.shutdown()
  }

  protected case class BadEntity(namespace: EntityPath,
                                 override val name: EntityName,
                                 version: SemVer = SemVer(),
                                 publish: Boolean = false,
                                 annotations: Parameters = Parameters())
      extends WhiskEntity(name) {
    override def toJson = BadEntity.serdes.write(this).asJsObject
  }

  protected object BadEntity extends DocumentFactory[BadEntity] with DefaultJsonProtocol {
    implicit val serdes = jsonFormat5(BadEntity.apply)
    override val cacheEnabled = true
  }
}

<<<<<<< HEAD
class DegenerateLoadBalancerService(config: WhiskConfig)(implicit ec: ExecutionContext)
    extends LoadBalancer {
    import scala.concurrent.blocking

    // unit tests that need an activation via active ack/fast path should set this to value expected
    var whiskActivationStub: Option[(FiniteDuration, WhiskActivation)] = None

    def totalActiveActivations = 0
    def activeActivationsFor(namespace: UUID) = 0

    override def publish(action: ExecutableWhiskAction, msg: ActivationMessage)(implicit transid: TransactionId): Future[Future[Either[ActivationId, WhiskActivation]]] =
        Future.successful {
            whiskActivationStub map {
                case (timeout, activation) => Future {
                    blocking {
                        println("waiting.....")
                        Thread.sleep(timeout.toMillis)
                        println(".... done waiting")
                    }
                    Right(activation)
                }
            } getOrElse Future.failed(new IllegalArgumentException("Unit test does not need fast path"))
        }
=======
class DegenerateLoadBalancerService(config: WhiskConfig)(implicit ec: ExecutionContext) extends LoadBalancer {
  import scala.concurrent.blocking

  // unit tests that need an activation via active ack/fast path should set this to value expected
  var whiskActivationStub: Option[(FiniteDuration, WhiskActivation)] = None

  override def totalActiveActivations = 0
  override def activeActivationsFor(namespace: UUID) = 0

  override def publish(action: ExecutableWhiskAction, msg: ActivationMessage)(
    implicit transid: TransactionId): Future[Future[Either[ActivationId, WhiskActivation]]] =
    Future.successful {
      whiskActivationStub map {
        case (timeout, activation) =>
          Future {
            blocking {
              println(s"load balancer active ack stub: waiting for $timeout...")
              Thread.sleep(timeout.toMillis)
              println(".... done waiting")
            }
            Right(activation)
          }
      } getOrElse Future.failed(new IllegalArgumentException("Unit test does not need fast path"))
    }
>>>>>>> 5f84bb9d

    override def healthStatus: Future[JsObject] = Future.successful(JsObject())

    override def check(user: Identity)(implicit tid: TransactionId) = None
}<|MERGE_RESOLUTION|>--- conflicted
+++ resolved
@@ -73,17 +73,9 @@
   // initialize runtimes manifest
   ExecManifest.initialize(whiskConfig)
 
-<<<<<<< HEAD
-    //need to expose loadBalancer for tests to inject behavior (ActionsApiTests)
-    val loadBalancer = new DegenerateLoadBalancerService(whiskConfig)
-    override val loadBalancerResolver = new SingleLoadBalancerResolver(List(loadBalancer))
-
-    override lazy val entitlementProvider: EntitlementProvider = new LocalEntitlementProvider(whiskConfig)
-=======
-  override val loadBalancer = new DegenerateLoadBalancerService(whiskConfig)
-
-  override lazy val entitlementProvider: EntitlementProvider = new LocalEntitlementProvider(whiskConfig, loadBalancer)
->>>>>>> 5f84bb9d
+  //need to expose loadBalancer for tests to inject behavior (ActionsApiTests) val loadBalancer = new DegenerateLoadBalancerService(whiskConfig)override val loadBalancerResolver = new SingleLoadBalancerResolver(List(loadBalancer))
+
+  override lazy val entitlementProvider: EntitlementProvider = new LocalEntitlementProvider(whiskConfig)
 
   override val activationIdFactory = new ActivationId.ActivationIdGenerator() {
     // need a static activation id to test activations api
@@ -181,39 +173,14 @@
   }
 }
 
-<<<<<<< HEAD
-class DegenerateLoadBalancerService(config: WhiskConfig)(implicit ec: ExecutionContext)
-    extends LoadBalancer {
-    import scala.concurrent.blocking
-
-    // unit tests that need an activation via active ack/fast path should set this to value expected
-    var whiskActivationStub: Option[(FiniteDuration, WhiskActivation)] = None
-
-    def totalActiveActivations = 0
-    def activeActivationsFor(namespace: UUID) = 0
-
-    override def publish(action: ExecutableWhiskAction, msg: ActivationMessage)(implicit transid: TransactionId): Future[Future[Either[ActivationId, WhiskActivation]]] =
-        Future.successful {
-            whiskActivationStub map {
-                case (timeout, activation) => Future {
-                    blocking {
-                        println("waiting.....")
-                        Thread.sleep(timeout.toMillis)
-                        println(".... done waiting")
-                    }
-                    Right(activation)
-                }
-            } getOrElse Future.failed(new IllegalArgumentException("Unit test does not need fast path"))
-        }
-=======
 class DegenerateLoadBalancerService(config: WhiskConfig)(implicit ec: ExecutionContext) extends LoadBalancer {
   import scala.concurrent.blocking
 
   // unit tests that need an activation via active ack/fast path should set this to value expected
   var whiskActivationStub: Option[(FiniteDuration, WhiskActivation)] = None
 
-  override def totalActiveActivations = 0
-  override def activeActivationsFor(namespace: UUID) = 0
+  def totalActiveActivations = 0
+  def activeActivationsFor(namespace: UUID) = 0
 
   override def publish(action: ExecutableWhiskAction, msg: ActivationMessage)(
     implicit transid: TransactionId): Future[Future[Either[ActivationId, WhiskActivation]]] =
@@ -230,9 +197,8 @@
           }
       } getOrElse Future.failed(new IllegalArgumentException("Unit test does not need fast path"))
     }
->>>>>>> 5f84bb9d
-
-    override def healthStatus: Future[JsObject] = Future.successful(JsObject())
-
-    override def check(user: Identity)(implicit tid: TransactionId) = None
+
+  override def healthStatus: Future[JsObject] = Future.successful(JsObject())
+
+  override def check(user: Identity)(implicit tid: TransactionId) = None
 }