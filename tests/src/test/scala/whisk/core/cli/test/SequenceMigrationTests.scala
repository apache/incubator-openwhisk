/*
 * Licensed to the Apache Software Foundation (ASF) under one or more
 * contributor license agreements.  See the NOTICE file distributed with
 * this work for additional information regarding copyright ownership.
 * The ASF licenses this file to You under the Apache License, Version 2.0
 * (the "License"); you may not use this file except in compliance with
 * the License.  You may obtain a copy of the License at
 *
 *     http://www.apache.org/licenses/LICENSE-2.0
 *
 * Unless required by applicable law or agreed to in writing, software
 * distributed under the License is distributed on an "AS IS" BASIS,
 * WITHOUT WARRANTIES OR CONDITIONS OF ANY KIND, either express or implied.
 * See the License for the specific language governing permissions and
 * limitations under the License.
 */

package whisk.core.cli.test

import java.util.Date

import scala.concurrent.duration.DurationInt
import scala.language.postfixOps

import org.junit.runner.RunWith
import org.scalatest.BeforeAndAfter
import org.scalatest.junit.JUnitRunner

import common.TestHelpers
import common.TestUtils
import common.Wsk
import common.WskProps
import common.WskTestHelpers
import spray.json._
import spray.json.DefaultJsonProtocol.StringJsonFormat

import whisk.core.WhiskConfig
import whisk.core.database.test.DbUtils
import whisk.core.entity._
import whisk.core.entity.test.ExecHelpers

/**
 * Tests that "old-style" sequences can be invoked
 */
@RunWith(classOf[JUnitRunner])
class SequenceMigrationTests extends TestHelpers with BeforeAndAfter with DbUtils with ExecHelpers with WskTestHelpers {

  implicit val wskprops = WskProps()
  val wsk = new Wsk
  val whiskConfig = new WhiskConfig(WhiskEntityStore.requiredProperties)
  // handle on the entity datastore
  val entityStore = WhiskEntityStore.datastore(whiskConfig)
  val namespace = wsk.namespace.whois()
  val allowedActionDuration = 120 seconds

<<<<<<< HEAD
    override def afterAll(): Unit = {
        entityStore.shutdown()
        super.afterAll()
    }

    behavior of "Sequence Migration"
=======
  behavior of "Sequence Migration"
>>>>>>> 5f84bb9d

  it should "check default namespace '_' is preserved in WhiskAction of old style sequence" in {
    // read json file and add the appropriate namespace
    val seqJsonFile = "seq_type_2.json"
    val jsonFile = TestUtils.getTestActionFilename(seqJsonFile)
    val source = scala.io.Source.fromFile(jsonFile)
    val jsonString = try source.mkString
    finally source.close()
    val entityJson = jsonString.parseJson.asJsObject
    // add default namespace (i.e., user) to the json object
    val entityJsonWithNamespace = JsObject(entityJson.fields + ("namespace" -> JsString(namespace)))
    val wskEntity = entityJsonWithNamespace.convertTo[WhiskAction]
    wskEntity.exec match {
      case SequenceExec(components) =>
        // check '_' is preserved
        components.size shouldBe 2
        assert(components.forall { _.path.namespace.contains('_') }, "default namespace lost")
      case _ => assert(false)
    }
  }

  it should "invoke an old-style (kind sequence) sequence and get the result" in {
    val seqName = "seq_type_2"
    testOldStyleSequence(seqName, s"$seqName.json")
  }

  it should "not display code from an old sequence on action get" in {
    // install sequence in db
    val seqName = "seq_type_2"
    installActionInDb(s"$seqName.json")
    val stdout = wsk.action.get(seqName).stdout
    stdout.contains("code") shouldBe false
  }

  /**
   * helper function that tests old style sequence based on two actions echo and word_count
   * @param seqName the name of the sequence
   * @param seqFileName the name of the json file that contains the whisk action associated with the sequence
   */
  private def testOldStyleSequence(seqName: String, seqFileName: String) = {
    // create entities to insert in the entity store
    val echo = "echo.json"
    val wc = "word_count.json"
    val entities = Seq(echo, wc, seqFileName)
    for (entity <- entities) {
      installActionInDb(entity)
    }
    // invoke sequence
    val now = "it is now " + new Date()
    val run = wsk.action.invoke(seqName, Map("payload" -> now.mkString("\n").toJson))
    withActivation(wsk.activation, run, totalWait = allowedActionDuration) { activation =>
      val result = activation.response.result.get
      result.fields.get("count") shouldBe Some(JsNumber(now.split(" ").size))
    }
  }

  /**
   * helper function that takes a json file containing a whisk action (minus the namespace), adds namespace and installs in db
   */
  private def installActionInDb(actionJson: String) = {
    // read json file and add the appropriate namespace
    val jsonFile = TestUtils.getTestActionFilename(actionJson)
    val source = scala.io.Source.fromFile(jsonFile)
    val jsonString = try source.mkString
    finally source.close()
    val entityJson = jsonString.parseJson.asJsObject
    // add default namespace (i.e., user) to the json object
    val entityJsonWithNamespace = JsObject(entityJson.fields + ("namespace" -> JsString(namespace)))
    val wskEntity = entityJsonWithNamespace.convertTo[WhiskAction]
    implicit val tid = transid() // needed for put db below
    put(entityStore, wskEntity)
  }

  after {
    cleanup() // cleanup entities from db
  }
}<|MERGE_RESOLUTION|>--- conflicted
+++ resolved
@@ -53,16 +53,10 @@
   val namespace = wsk.namespace.whois()
   val allowedActionDuration = 120 seconds
 
-<<<<<<< HEAD
     override def afterAll(): Unit = {
         entityStore.shutdown()
         super.afterAll()
-    }
-
-    behavior of "Sequence Migration"
-=======
-  behavior of "Sequence Migration"
->>>>>>> 5f84bb9d
+    }behavior of "Sequence Migration"
 
   it should "check default namespace '_' is preserved in WhiskAction of old style sequence" in {
     // read json file and add the appropriate namespace
