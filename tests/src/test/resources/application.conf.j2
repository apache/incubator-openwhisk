# Licensed to the Apache Software Foundation (ASF) under one or more contributor
# license agreements; and to You under the Apache License, Version 2.0.

whisk.spi {
  SimpleSpi = org.apache.openwhisk.spi.SimpleSpiImpl
  MissingSpi = org.apache.openwhisk.spi.MissingImpl
  MissingModule = missing.module
}

# Blocking requests fall back to non-blocking after ~60s
akka.http.client.idle-timeout = 90 s
akka.http.host-connection-pool.idle-timeout = 90 s
akka.http.host-connection-pool.client.idle-timeout = 90 s

# Avoid system exit for test runs
akka.jvm-exit-on-fatal-error = off

whisk {
    feature-flags {
      require-api-key-annotation = {{ whisk.feature_flags.require_api_key_annotation | default(true) }}
    }
    # kafka related configuration
    kafka {
        replication-factor = 1
        topics {
            KafkaConnectorTestTopic {
                segment-bytes   =  536870912
                retention-bytes = 1073741824
                retention-ms    = 3600000
            }
        }
        common {
          security-protocol: {{ kafka.protocol }}
          ssl-truststore-location: "{{ openwhisk_home }}/ansible/roles/kafka/files/{{ kafka.ssl.keystore.name }}"
          ssl-truststore-password: "{{ kafka.ssl.keystore.password }}"
          ssl-keystore-location: "{{ openwhisk_home }}/ansible/roles/kafka/files/{{ kafka.ssl.keystore.name }}"
          ssl-keystore-password: "{{ kafka.ssl.keystore.password }}"
        }
        consumer {
          max-poll-interval-ms: 10000
        }
    }

    couchdb {
        protocol = "{{ db.protocol }}"
        host     = "{{ db.host }}"
        port     = "{{ db.port }}"
        username = "{{ db.credentials.admin.user }}"
        password = "{{ db.credentials.admin.pass }}"
        provider = "{{ db.provider }}"
        databases {
          WhiskAuth       = "{{ db.whisk.auth }}"
          WhiskEntity     = "{{ db.whisk.actions }}"
          WhiskActivation = "{{ db.whisk.activations }}"
        }
    }

    cosmosdb {
        endpoint   = ${?COSMOSDB_ENDPOINT}
        key        = ${?COSMOSDB_KEY}
        db         = ${?COSMOSDB_NAME}
        throughput = 400
    }

    controller {
      protocol = {{ controller.protocol }}
      https {
        keystore-flavor = "{{ controller.ssl.storeFlavor }}"
        keystore-path = "{{ openwhisk_home }}/ansible/roles/controller/files/{{ controller.ssl.keystore.name }}"
        keystore-password = "{{ controller.ssl.keystore.password }}"
        client-auth = "{{ controller.ssl.clientAuth }}"
      }
    }
    invoker {
      protocol = {{ invoker.protocol }}
      https {
        keystore-flavor = "{{ invoker.ssl.storeFlavor }}"
        keystore-path = "{{ openwhisk_home }}/ansible/roles/invoker/files/{{ invoker.ssl.keystore.name }}"
        keystore-password = "{{ invoker.ssl.keystore.password }}"
        client-auth = "{{ invoker.ssl.clientAuth }}"
      }
    }
    user-events {
        enabled = {{ user_events }}
    }

    container-factory {
        runtimes-registry {
            url = "{{ runtimes_registry | default('') }}"
        }
        user-images-registry {
            url = "{{ user_images_registry | default('') }}"
        }
    }

<<<<<<< HEAD
    parameter-storage {
        key = ""
=======
    elasticsearch {
        docker-image = "{{ elasticsearch.docker_image | default('docker.elastic.co/elasticsearch/elasticsearch:' ~ elasticsearch.version ) }}"
>>>>>>> e12c5de5
    }
}

#test-only overrides so that tests can override defaults in application.conf (todo: move all defaults to reference.conf)
test {
  whisk {
    concurrency-limit {
      max = 200
    }
  }
}<|MERGE_RESOLUTION|>--- conflicted
+++ resolved
@@ -93,13 +93,12 @@
         }
     }
 
-<<<<<<< HEAD
     parameter-storage {
         key = ""
-=======
+    }
+    
     elasticsearch {
         docker-image = "{{ elasticsearch.docker_image | default('docker.elastic.co/elasticsearch/elasticsearch:' ~ elasticsearch.version ) }}"
->>>>>>> e12c5de5
     }
 }
 
